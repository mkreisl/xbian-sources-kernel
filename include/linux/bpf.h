--- conflicted
+++ resolved
@@ -202,10 +202,7 @@
 	BPF_GRAPH_NODE = BPF_RB_NODE | BPF_LIST_NODE,
 	BPF_GRAPH_ROOT = BPF_RB_ROOT | BPF_LIST_HEAD,
 	BPF_REFCOUNT   = (1 << 9),
-<<<<<<< HEAD
-=======
 	BPF_WORKQUEUE  = (1 << 10),
->>>>>>> 0c383648
 };
 
 typedef void (*btf_dtor_kfunc_t)(void *);
@@ -1129,12 +1126,7 @@
 				void *func_addr);
 void *arch_alloc_bpf_trampoline(unsigned int size);
 void arch_free_bpf_trampoline(void *image, unsigned int size);
-<<<<<<< HEAD
-void arch_protect_bpf_trampoline(void *image, unsigned int size);
-void arch_unprotect_bpf_trampoline(void *image, unsigned int size);
-=======
 int __must_check arch_protect_bpf_trampoline(void *image, unsigned int size);
->>>>>>> 0c383648
 int arch_bpf_trampoline_size(const struct btf_func_model *m, u32 flags,
 			     struct bpf_tramp_links *tlinks, void *func_addr);
 
@@ -1283,10 +1275,7 @@
 u32 __bpf_dynptr_size(const struct bpf_dynptr_kern *ptr);
 const void *__bpf_dynptr_data(const struct bpf_dynptr_kern *ptr, u32 len);
 void *__bpf_dynptr_data_rw(const struct bpf_dynptr_kern *ptr, u32 len);
-<<<<<<< HEAD
-=======
 bool __bpf_dynptr_is_rdonly(const struct bpf_dynptr_kern *ptr);
->>>>>>> 0c383648
 
 #ifdef CONFIG_BPF_JIT
 int bpf_trampoline_link_prog(struct bpf_tramp_link *link, struct bpf_trampoline *tr);
@@ -2311,35 +2300,6 @@
 	this_cpu_dec(*map->elem_count);
 }
 
-static inline int
-bpf_map_init_elem_count(struct bpf_map *map)
-{
-	size_t size = sizeof(*map->elem_count), align = size;
-	gfp_t flags = GFP_USER | __GFP_NOWARN;
-
-	map->elem_count = bpf_map_alloc_percpu(map, size, align, flags);
-	if (!map->elem_count)
-		return -ENOMEM;
-
-	return 0;
-}
-
-static inline void
-bpf_map_free_elem_count(struct bpf_map *map)
-{
-	free_percpu(map->elem_count);
-}
-
-static inline void bpf_map_inc_elem_count(struct bpf_map *map)
-{
-	this_cpu_inc(*map->elem_count);
-}
-
-static inline void bpf_map_dec_elem_count(struct bpf_map *map)
-{
-	this_cpu_dec(*map->elem_count);
-}
-
 extern int sysctl_unprivileged_bpf_disabled;
 
 bool bpf_token_capable(const struct bpf_token *token, int cap);
