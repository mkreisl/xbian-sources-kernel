--- conflicted
+++ resolved
@@ -229,16 +229,11 @@
 #define IMX8MN_SYS_PLL2_500M_CG			210
 
 #define IMX8MN_CLK_SNVS_ROOT			211
-<<<<<<< HEAD
-
-#define IMX8MN_CLK_END				212
-=======
 #define IMX8MN_CLK_GPU_CORE			212
 #define IMX8MN_CLK_GPU_SHADER			213
 
 #define IMX8MN_CLK_A53_CORE			214
 
 #define IMX8MN_CLK_END				215
->>>>>>> 28ecaf1c
 
 #endif