/*
 * (C) Copyright 2002
 * Kyle Harris, Nexus Technologies, Inc. kharris@nexus-tech.net
 *
 * (C) Copyright 2002
 * Sysgo Real-Time Solutions, GmbH <www.elinos.com>
 * Marius Groeger <mgroeger@sysgo.de>
 *
 * See file CREDITS for list of people who contributed to this
 * project.
 *
 * This program is free software; you can redistribute it and/or
 * modify it under the terms of the GNU General Public License as
 * published by the Free Software Foundation; either version 2 of
 * the License, or (at your option) any later version.
 *
 * This program is distributed in the hope that it will be useful,
 * but WITHOUT ANY WARRANTY; without even the implied warranty of
 * MERCHANTABILITY or FITNESS FOR A PARTICULAR PURPOSE.  See the
 * GNU General Public License for more details.
 *
 * You should have received a copy of the GNU General Public License
 * along with this program; if not, write to the Free Software
 * Foundation, Inc., 59 Temple Place, Suite 330, Boston,
 * MA 02111-1307 USA
 */

#ifndef __CONFIG_H
#define __CONFIG_H

/*
 * High Level Configuration Options
 * (easy to change)
 */
#define CONFIG_PXA250           1       /* This is an PXA250 CPU    */
#define CONFIG_HHP_CRADLE       1       /* on an Cradle Board       */

#undef CONFIG_USE_IRQ                   /* we don't need IRQ/FIQ stuff */

/* we will never enable dcache, because we have to setup MMU first */
#define CONFIG_SYS_NO_DCACHE
#define	CONFIG_SYS_TEXT_BASE		0x0
/*
 * Size of malloc() pool
 */
#define CONFIG_SYS_MALLOC_LEN		(CONFIG_ENV_SIZE + 128*1024)

/*
 * Hardware drivers
 */
#define CONFIG_NET_MULTI
#define CONFIG_SMC91111
#define CONFIG_SMC91111_BASE 0x10000300
#define CONFIG_SMC91111_EXT_PHY
#define CONFIG_SMC_USE_32_BIT

/*
 * select serial console configuration
 */
#define CONFIG_PXA_SERIAL
#define CONFIG_FFUART          1       /* we use FFUART on LUBBOCK */

/* allow to overwrite serial and ethaddr */
#define CONFIG_ENV_OVERWRITE

#define CONFIG_BAUDRATE         115200


/*
 * BOOTP options
 */
#define CONFIG_BOOTP_BOOTFILESIZE
#define CONFIG_BOOTP_BOOTPATH
#define CONFIG_BOOTP_GATEWAY
#define CONFIG_BOOTP_HOSTNAME


/*
 * Command line configuration.
 */
#include <config_cmd_default.h>


#define CONFIG_BOOTDELAY        3
#define CONFIG_BOOTARGS         "root=/dev/mtdblock2 console=ttyS0,115200"
#define CONFIG_ETHADDR          08:00:3e:26:0a:5b
#define CONFIG_NETMASK          255.255.0.0
#define CONFIG_IPADDR           192.168.0.21
#define CONFIG_SERVERIP         192.168.0.250
#define CONFIG_BOOTCOMMAND      "bootm 40000"
#define CONFIG_CMDLINE_TAG

/*
 * Miscellaneous configurable options
 */
#define CONFIG_SYS_LONGHELP                            /* undef to save memory         */
#define CONFIG_SYS_PROMPT              "=> "   /* Monitor Command Prompt       */
#define CONFIG_SYS_CBSIZE              256             /* Console I/O Buffer Size      */
#define CONFIG_SYS_PBSIZE (CONFIG_SYS_CBSIZE+sizeof(CONFIG_SYS_PROMPT)+16) /* Print Buffer Size */
#define CONFIG_SYS_MAXARGS             16              /* max number of command args   */
#define CONFIG_SYS_BARGSIZE            CONFIG_SYS_CBSIZE      /* Boot Argument Buffer Size    */

#define CONFIG_SYS_MEMTEST_START       0xa0400000      /* memtest works on     */
#define CONFIG_SYS_MEMTEST_END         0xa0800000      /* 4 ... 8 MB in DRAM   */

#define CONFIG_SYS_LOAD_ADDR           0xa2000000      /* default load address */

#define CONFIG_SYS_HZ			1000
#define CONFIG_SYS_CPUSPEED            0x141           /* set core clock to 200/200/100 MHz */

						/* valid baudrates */
#define CONFIG_SYS_BAUDRATE_TABLE      { 9600, 19200, 38400, 57600, 115200 }

/*
 * Stack sizes
 *
 * The stack sizes are set up in start.S using the settings below
 */
#define CONFIG_STACKSIZE        (128*1024)      /* regular stack */
#ifdef CONFIG_USE_IRQ
#define CONFIG_STACKSIZE_IRQ    (4*1024)        /* IRQ stack */
#define CONFIG_STACKSIZE_FIQ    (4*1024)        /* FIQ stack */
#endif

/*
 * Physical Memory Map
 */
#define CONFIG_NR_DRAM_BANKS    1          /* we have 1 bank of DRAM */
#define PHYS_SDRAM_1            0xa0000000 /* SDRAM Bank #1 */
#define PHYS_SDRAM_1_SIZE       0x01000000 /* 64 MB */

#define PHYS_FLASH_1            0x00000000 /* Flash Bank #1 */
#define PHYS_FLASH_2            0x04000000 /* Flash Bank #1 */
#define PHYS_FLASH_SIZE         0x02000000 /* 32 MB */

#define CONFIG_SYS_DRAM_BASE           0xa0000000
#define CONFIG_SYS_DRAM_SIZE           0x04000000

#define CONFIG_SYS_FLASH_BASE          PHYS_FLASH_1

#define CONFIG_SYS_SDRAM_BASE		PHYS_SDRAM_1
<<<<<<< HEAD
#define	CONFIG_SYS_INIT_SP_ADDR		(CONFIG_SYS_GBL_DATA_SIZE + PHYS_SDRAM_1)
=======
#define	CONFIG_SYS_INIT_SP_ADDR		(GENERATED_GBL_DATA_SIZE + PHYS_SDRAM_1)
>>>>>>> 227b7251

/*
 * FLASH and environment organization
 */
#define CONFIG_SYS_MAX_FLASH_BANKS     1     /* max number of memory banks           */
#define CONFIG_SYS_MAX_FLASH_SECT      32    /* max number of sectors on one chip    */

/* timeout values are in ticks */
#define CONFIG_SYS_FLASH_ERASE_TOUT    (2*CONFIG_SYS_HZ) /* Timeout for Flash Erase */
#define CONFIG_SYS_FLASH_WRITE_TOUT    (2*CONFIG_SYS_HZ) /* Timeout for Flash Write */

#define CONFIG_ENV_IS_IN_FLASH	1
#define CONFIG_ENV_ADDR				0x00020000	/* absolute address for now   */
#define CONFIG_ENV_SIZE				0x20000	   /* 8K ouch, this may later be */

/******************************************************************************
 *
 * CPU specific defines
 *
 ******************************************************************************/

/*
 * GPIO settings
 *
 * GPIO pin assignments
 * GPIO     Name        Dir Out AF
 * 0        NC
 * 1        NC
 * 2        SIRQ1       I
 * 3        SIRQ2       I
 * 4        SIRQ3       I
 * 5        DMAACK1     O   0
 * 6        DMAACK2     O   0
 * 7        DMAACK3     O   0
 * 8        TC1         O   0
 * 9        TC2         O   0
 * 10       TC3         O   0
 * 11       nDMAEN      O   1
 * 12       AENCTRL     O   0
 * 13       PLDTC       O   0
 * 14       ETHIRQ      I
 * 15       NC
 * 16       NC
 * 17       NC
 * 18       RDY         I
 * 19       DMASIO      I
 * 20       ETHIRQ      NC
 * 21       NC
 * 22       PGMEN       O   1    FIXME for debug only enable flash
 * 23       NC
 * 24       NC
 * 25       NC
 * 26       NC
 * 27       NC
 * 28       NC
 * 29       NC
 * 30       NC
 * 31       NC
 * 32       NC
 * 33       NC
 * 34       FFRXD       I       01
 * 35       FFCTS       I       01
 * 36       FFDCD       I       01
 * 37       FFDSR       I       01
 * 38       FFRI        I       01
 * 39       FFTXD       O   1   10
 * 40       FFDTR       O   0   10
 * 41       FFRTS       O   0   10
 * 42       RS232FOFF   O   0   00
 * 43       NC
 * 44       NC
 * 45       IRSL0       O   0
 * 46       IRRX0       I       01
 * 47       IRTX0       O   0   10
 * 48       NC
 * 49       nIOWE       O   0
 * 50       NC
 * 51       NC
 * 52       NC
 * 53       NC
 * 54       NC
 * 55       NC
 * 56       NC
 * 57       NC
 * 58       DKDIRQ      I
 * 59       NC
 * 60       NC
 * 61       NC
 * 62       NC
 * 63       NC
 * 64       COMLED      O   0
 * 65       COMLED      O   0
 * 66       COMLED      O   0
 * 67       COMLED      O   0
 * 68       COMLED      O   0
 * 69       COMLED      O   0
 * 70       COMLED      O   0
 * 71       COMLED      O   0
 * 72       NC
 * 73       NC
 * 74       NC
 * 75       NC
 * 76       NC
 * 77       NC
 * 78       CSIO        O   1
 * 79       NC
 * 80       CSETH       O   1
 *
 * NOTE: All NC's are defined to be outputs
 *
 */
/* Pin direction control */
/* NOTE GPIO 0, 61, 62 are set for inputs due to CPLD SPAREs */
#define CONFIG_SYS_GPDR0_VAL       0xfff3bf02
#define CONFIG_SYS_GPDR1_VAL       0xfbffbf83
#define CONFIG_SYS_GPDR2_VAL       0x0001ffff
/* Set and Clear registers */
#define CONFIG_SYS_GPSR0_VAL       0x00400800
#define CONFIG_SYS_GPSR1_VAL       0x00000480
#define CONFIG_SYS_GPSR2_VAL       0x00014000
#define CONFIG_SYS_GPCR0_VAL       0x00000000
#define CONFIG_SYS_GPCR1_VAL       0x00000000
#define CONFIG_SYS_GPCR2_VAL       0x00000000
/* Edge detect registers (these are set by the kernel) */
#define CONFIG_SYS_GRER0_VAL       0x00000000
#define CONFIG_SYS_GRER1_VAL       0x00000000
#define CONFIG_SYS_GRER2_VAL       0x00000000
#define CONFIG_SYS_GFER0_VAL       0x00000000
#define CONFIG_SYS_GFER1_VAL       0x00000000
#define CONFIG_SYS_GFER2_VAL       0x00000000
/* Alternate function registers */
#define CONFIG_SYS_GAFR0_L_VAL     0x00000000
#define CONFIG_SYS_GAFR0_U_VAL     0x00000010
#define CONFIG_SYS_GAFR1_L_VAL     0x900a9550
#define CONFIG_SYS_GAFR1_U_VAL     0x00000008
#define CONFIG_SYS_GAFR2_L_VAL     0x20000000
#define CONFIG_SYS_GAFR2_U_VAL     0x00000002

/*
 * Clocks, power control and interrupts
 */
#define CONFIG_SYS_PSSR_VAL        0x00000020
#define CONFIG_SYS_CCCR        0x00000141  /* 100 MHz memory, 200 MHz CPU  */
#define CONFIG_SYS_CKEN        0x00000060  /* FFUART and STUART enabled    */
#define CONFIG_SYS_ICMR        0x00000000  /* No interrupts enabled        */

/* FIXME
 *
 * RTC settings
 * Watchdog
 *
 */

/*
 * Memory settings
 *
 * FIXME Can ethernet be burst read and/or write?? This is set for lubbock
 *       Verify timings on all
 */
#define CONFIG_SYS_MSC0_VAL        0x000023FA  /* flash bank    (cs0)   */
/*#define CONFIG_SYS_MSC1_VAL        0x00003549  / * SuperIO bank  (cs2)   */
#define CONFIG_SYS_MSC1_VAL        0x0000354c  /* SuperIO bank  (cs2)   */
#define CONFIG_SYS_MSC2_VAL        0x00001224  /* Ethernet bank (cs4)   */
#ifdef REDBOOT_WAY
#define CONFIG_SYS_MDCNFG_VAL      0x00001aa1  /* FIXME can DTC be 01?     */
#define CONFIG_SYS_MDMRS_VAL       0x00000000
#define CONFIG_SYS_MDREFR_VAL      0x00018018
#else
#define CONFIG_SYS_MDCNFG_VAL      0x00001aa1  /* FIXME can DTC be 01?     */
#define CONFIG_SYS_MDMRS_VAL       0x00000000
#define CONFIG_SYS_MDREFR_VAL      0x00403018  /* Initial setting, individual bits set in lowlevel_init.S */
#endif
#define	CONFIG_SYS_FLYCNFG_VAL		0x00000000
#define	CONFIG_SYS_SXCNFG_VAL		0x00000000

/*
 * PCMCIA and CF Interfaces (NOT USED, these values from lubbock init)
 */
#define CONFIG_SYS_MECR_VAL          0x00000000
#define CONFIG_SYS_MCMEM0_VAL        0x00010504
#define CONFIG_SYS_MCMEM1_VAL        0x00010504
#define CONFIG_SYS_MCATT0_VAL        0x00010504
#define CONFIG_SYS_MCATT1_VAL        0x00010504
#define CONFIG_SYS_MCIO0_VAL         0x00004715
#define CONFIG_SYS_MCIO1_VAL         0x00004715

/* Board specific defines */

/* LED defines */
#define YELLOW    0x03
#define RED       0x02
#define GREEN     0x01
#define OFF       0x00
#define LED_IRDA0 0
#define LED_IRDA1 2
#define LED_IRDA2 4
#define LED_IRDA3 6

/* SuperIO defines */
#define CRADLE_SIO_INDEX      0x2e
#define CRADLE_SIO_DATA       0x2f

/* IO defines */
#define CRADLE_CPLD_PHYS      0x08000000
#define CRADLE_SIO1_PHYS      0x08100000
#define CRADLE_SIO2_PHYS      0x08200000
#define CRADLE_SIO3_PHYS      0x08300000
#define CRADLE_ETH_PHYS       0x10000000

#ifndef __ASSEMBLY__

/* global prototypes */
void led_code(int code, int color);

#endif

#endif  /* __CONFIG_H */<|MERGE_RESOLUTION|>--- conflicted
+++ resolved
@@ -139,11 +139,7 @@
 #define CONFIG_SYS_FLASH_BASE          PHYS_FLASH_1
 
 #define CONFIG_SYS_SDRAM_BASE		PHYS_SDRAM_1
-<<<<<<< HEAD
-#define	CONFIG_SYS_INIT_SP_ADDR		(CONFIG_SYS_GBL_DATA_SIZE + PHYS_SDRAM_1)
-=======
 #define	CONFIG_SYS_INIT_SP_ADDR		(GENERATED_GBL_DATA_SIZE + PHYS_SDRAM_1)
->>>>>>> 227b7251
 
 /*
  * FLASH and environment organization
