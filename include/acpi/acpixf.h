
/******************************************************************************
 *
 * Name: acpixf.h - External interfaces to the ACPI subsystem
 *
 *****************************************************************************/

/*
 * Copyright (C) 2000 - 2008, Intel Corp.
 * All rights reserved.
 *
 * Redistribution and use in source and binary forms, with or without
 * modification, are permitted provided that the following conditions
 * are met:
 * 1. Redistributions of source code must retain the above copyright
 *    notice, this list of conditions, and the following disclaimer,
 *    without modification.
 * 2. Redistributions in binary form must reproduce at minimum a disclaimer
 *    substantially similar to the "NO WARRANTY" disclaimer below
 *    ("Disclaimer") and any redistribution must be conditioned upon
 *    including a substantially similar Disclaimer requirement for further
 *    binary redistribution.
 * 3. Neither the names of the above-listed copyright holders nor the names
 *    of any contributors may be used to endorse or promote products derived
 *    from this software without specific prior written permission.
 *
 * Alternatively, this software may be distributed under the terms of the
 * GNU General Public License ("GPL") version 2 as published by the Free
 * Software Foundation.
 *
 * NO WARRANTY
 * THIS SOFTWARE IS PROVIDED BY THE COPYRIGHT HOLDERS AND CONTRIBUTORS
 * "AS IS" AND ANY EXPRESS OR IMPLIED WARRANTIES, INCLUDING, BUT NOT
 * LIMITED TO, THE IMPLIED WARRANTIES OF MERCHANTIBILITY AND FITNESS FOR
 * A PARTICULAR PURPOSE ARE DISCLAIMED. IN NO EVENT SHALL THE COPYRIGHT
 * HOLDERS OR CONTRIBUTORS BE LIABLE FOR SPECIAL, EXEMPLARY, OR CONSEQUENTIAL
 * DAMAGES (INCLUDING, BUT NOT LIMITED TO, PROCUREMENT OF SUBSTITUTE GOODS
 * OR SERVICES; LOSS OF USE, DATA, OR PROFITS; OR BUSINESS INTERRUPTION)
 * HOWEVER CAUSED AND ON ANY THEORY OF LIABILITY, WHETHER IN CONTRACT,
 * STRICT LIABILITY, OR TORT (INCLUDING NEGLIGENCE OR OTHERWISE) ARISING
 * IN ANY WAY OUT OF THE USE OF THIS SOFTWARE, EVEN IF ADVISED OF THE
 * POSSIBILITY OF SUCH DAMAGES.
 */

#ifndef __ACXFACE_H__
#define __ACXFACE_H__

/* Current ACPICA subsystem version in YYYYMMDD format */

<<<<<<< HEAD
#define ACPI_CA_VERSION                 0x20091112
=======
#define ACPI_CA_VERSION                 0x20091214
>>>>>>> 2fbe74b9

#include "actypes.h"
#include "actbl.h"

extern u8 acpi_gbl_permanent_mmap;

/*
 * Globals that are publically available, allowing for
 * run time configuration
 */
extern u32 acpi_dbg_level;
extern u32 acpi_dbg_layer;
extern u8 acpi_gbl_enable_interpreter_slack;
extern u8 acpi_gbl_all_methods_serialized;
extern u8 acpi_gbl_create_osi_method;
extern u8 acpi_gbl_leave_wake_gpes_disabled;
extern u8 acpi_gbl_use_default_register_widths;
extern acpi_name acpi_gbl_trace_method_name;
extern u32 acpi_gbl_trace_flags;

extern u32 acpi_current_gpe_count;
extern struct acpi_table_fadt acpi_gbl_FADT;

extern u32 acpi_rsdt_forced;
/*
 * Global interfaces
 */
acpi_status
acpi_initialize_tables(struct acpi_table_desc *initial_storage,
		       u32 initial_table_count, u8 allow_resize);

acpi_status __init acpi_initialize_subsystem(void);

acpi_status acpi_enable_subsystem(u32 flags);

acpi_status acpi_initialize_objects(u32 flags);

acpi_status acpi_terminate(void);

#ifdef ACPI_FUTURE_USAGE
acpi_status acpi_subsystem_status(void);
#endif

acpi_status acpi_enable(void);

acpi_status acpi_disable(void);

#ifdef ACPI_FUTURE_USAGE
acpi_status acpi_get_system_info(struct acpi_buffer *ret_buffer);
#endif

const char *acpi_format_exception(acpi_status exception);

acpi_status acpi_purge_cached_objects(void);

/*
 * ACPI Memory management
 */
void *acpi_allocate(u32 size);

void *acpi_callocate(u32 size);

void acpi_free(void *address);

/*
 * ACPI table manipulation interfaces
 */
acpi_status acpi_reallocate_root_table(void);

acpi_status acpi_find_root_pointer(acpi_size *rsdp_address);

acpi_status acpi_load_tables(void);

acpi_status acpi_load_table(struct acpi_table_header *table_ptr);

acpi_status acpi_unload_table_id(acpi_owner_id id);

acpi_status
acpi_get_table_header(acpi_string signature,
		      u32 instance,
		      struct acpi_table_header *out_table_header);

acpi_status
acpi_get_table_with_size(acpi_string signature,
	       u32 instance, struct acpi_table_header **out_table,
	       acpi_size *tbl_size);
acpi_status
acpi_get_table(acpi_string signature,
	       u32 instance, struct acpi_table_header **out_table);

acpi_status
acpi_get_table_by_index(u32 table_index,
			struct acpi_table_header **out_table);

acpi_status
acpi_install_table_handler(acpi_tbl_handler handler, void *context);

acpi_status acpi_remove_table_handler(acpi_tbl_handler handler);

/*
 * Namespace and name interfaces
 */
acpi_status
acpi_walk_namespace(acpi_object_type type,
		    acpi_handle start_object,
		    u32 max_depth,
		    acpi_walk_callback pre_order_visit,
		    acpi_walk_callback post_order_visit,
		    void *context, void **return_value);

acpi_status
acpi_get_devices(const char *HID,
		 acpi_walk_callback user_function,
		 void *context, void **return_value);

acpi_status
acpi_get_name(acpi_handle handle,
	      u32 name_type, struct acpi_buffer *ret_path_ptr);

acpi_status
acpi_get_handle(acpi_handle parent,
		acpi_string pathname, acpi_handle * ret_handle);

acpi_status
acpi_attach_data(acpi_handle obj_handle,
		 acpi_object_handler handler, void *data);

acpi_status
acpi_detach_data(acpi_handle obj_handle, acpi_object_handler handler);

acpi_status
acpi_get_data(acpi_handle obj_handle, acpi_object_handler handler, void **data);

acpi_status
acpi_debug_trace(char *name, u32 debug_level, u32 debug_layer, u32 flags);

/*
 * Object manipulation and enumeration
 */
acpi_status
acpi_evaluate_object(acpi_handle object,
		     acpi_string pathname,
		     struct acpi_object_list *parameter_objects,
		     struct acpi_buffer *return_object_buffer);

acpi_status
acpi_evaluate_object_typed(acpi_handle object,
			   acpi_string pathname,
			   struct acpi_object_list *external_params,
			   struct acpi_buffer *return_buffer,
			   acpi_object_type return_type);

acpi_status
acpi_get_object_info(acpi_handle handle,
		     struct acpi_device_info **return_buffer);

acpi_status acpi_install_method(u8 *buffer);

acpi_status
acpi_get_next_object(acpi_object_type type,
		     acpi_handle parent,
		     acpi_handle child, acpi_handle * out_handle);

acpi_status acpi_get_type(acpi_handle object, acpi_object_type * out_type);

acpi_status acpi_get_id(acpi_handle object, acpi_owner_id * out_type);

acpi_status acpi_get_parent(acpi_handle object, acpi_handle * out_handle);

/*
 * Handler interfaces
 */
acpi_status
acpi_install_initialization_handler(acpi_init_handler handler, u32 function);

acpi_status
acpi_install_fixed_event_handler(u32 acpi_event,
				 acpi_event_handler handler, void *context);

acpi_status
acpi_remove_fixed_event_handler(u32 acpi_event, acpi_event_handler handler);

acpi_status
acpi_install_notify_handler(acpi_handle device,
			    u32 handler_type,
			    acpi_notify_handler handler, void *context);

acpi_status
acpi_remove_notify_handler(acpi_handle device,
			   u32 handler_type, acpi_notify_handler handler);

acpi_status
acpi_install_address_space_handler(acpi_handle device,
				   acpi_adr_space_type space_id,
				   acpi_adr_space_handler handler,
				   acpi_adr_space_setup setup, void *context);

acpi_status
acpi_remove_address_space_handler(acpi_handle device,
				  acpi_adr_space_type space_id,
				  acpi_adr_space_handler handler);

acpi_status
acpi_install_gpe_handler(acpi_handle gpe_device,
			 u32 gpe_number,
			 u32 type, acpi_event_handler address, void *context);

acpi_status
acpi_remove_gpe_handler(acpi_handle gpe_device,
			u32 gpe_number, acpi_event_handler address);

#ifdef ACPI_FUTURE_USAGE
acpi_status acpi_install_exception_handler(acpi_exception_handler handler);
#endif

/*
 * Event interfaces
 */
acpi_status acpi_acquire_global_lock(u16 timeout, u32 * handle);

acpi_status acpi_release_global_lock(u32 handle);

acpi_status acpi_enable_event(u32 event, u32 flags);

acpi_status acpi_disable_event(u32 event, u32 flags);

acpi_status acpi_clear_event(u32 event);

acpi_status acpi_get_event_status(u32 event, acpi_event_status * event_status);

/*
 * GPE Interfaces
 */
acpi_status acpi_set_gpe_type(acpi_handle gpe_device, u32 gpe_number, u8 type);

acpi_status acpi_enable_gpe(acpi_handle gpe_device, u32 gpe_number);

acpi_status acpi_disable_gpe(acpi_handle gpe_device, u32 gpe_number);

acpi_status acpi_clear_gpe(acpi_handle gpe_device, u32 gpe_number, u32 flags);

acpi_status
acpi_get_gpe_status(acpi_handle gpe_device,
		    u32 gpe_number,
		    u32 flags, acpi_event_status * event_status);

acpi_status acpi_disable_all_gpes(void);

acpi_status acpi_enable_all_runtime_gpes(void);

acpi_status acpi_get_gpe_device(u32 gpe_index, acpi_handle *gpe_device);

acpi_status
acpi_install_gpe_block(acpi_handle gpe_device,
		       struct acpi_generic_address *gpe_block_address,
		       u32 register_count, u32 interrupt_number);

acpi_status acpi_remove_gpe_block(acpi_handle gpe_device);

/*
 * Resource interfaces
 */
typedef
acpi_status(*acpi_walk_resource_callback) (struct acpi_resource * resource,
					   void *context);

acpi_status
acpi_get_vendor_resource(acpi_handle device_handle,
			 char *name,
			 struct acpi_vendor_uuid *uuid,
			 struct acpi_buffer *ret_buffer);

acpi_status
acpi_get_current_resources(acpi_handle device_handle,
			   struct acpi_buffer *ret_buffer);

#ifdef ACPI_FUTURE_USAGE
acpi_status
acpi_get_possible_resources(acpi_handle device_handle,
			    struct acpi_buffer *ret_buffer);
#endif

acpi_status
acpi_walk_resources(acpi_handle device_handle,
		    char *name,
		    acpi_walk_resource_callback user_function, void *context);

acpi_status
acpi_set_current_resources(acpi_handle device_handle,
			   struct acpi_buffer *in_buffer);

acpi_status
acpi_get_irq_routing_table(acpi_handle bus_device_handle,
			   struct acpi_buffer *ret_buffer);

acpi_status
acpi_resource_to_address64(struct acpi_resource *resource,
			   struct acpi_resource_address64 *out);

/*
 * Hardware (ACPI device) interfaces
 */
acpi_status acpi_reset(void);

acpi_status acpi_read_bit_register(u32 register_id, u32 *return_value);

acpi_status acpi_write_bit_register(u32 register_id, u32 value);

acpi_status acpi_set_firmware_waking_vector(u32 physical_address);

#if ACPI_MACHINE_WIDTH == 64
acpi_status acpi_set_firmware_waking_vector64(u64 physical_address);
#endif

acpi_status acpi_read(u64 *value, struct acpi_generic_address *reg);

acpi_status acpi_write(u64 value, struct acpi_generic_address *reg);

acpi_status
acpi_get_sleep_type_data(u8 sleep_state, u8 * slp_typ_a, u8 * slp_typ_b);

acpi_status acpi_enter_sleep_state_prep(u8 sleep_state);

acpi_status asmlinkage acpi_enter_sleep_state(u8 sleep_state);

acpi_status asmlinkage acpi_enter_sleep_state_s4bios(void);

acpi_status acpi_leave_sleep_state_prep(u8 sleep_state);

acpi_status acpi_leave_sleep_state(u8 sleep_state);

/*
 * Error/Warning output
 */
void ACPI_INTERNAL_VAR_XFACE
acpi_error(const char *module_name,
	   u32 line_number, const char *format, ...) ACPI_PRINTF_LIKE(3);

void ACPI_INTERNAL_VAR_XFACE
acpi_exception(const char *module_name,
	       u32 line_number,
	       acpi_status status, const char *format, ...) ACPI_PRINTF_LIKE(4);

void ACPI_INTERNAL_VAR_XFACE
acpi_warning(const char *module_name,
	     u32 line_number, const char *format, ...) ACPI_PRINTF_LIKE(3);

void ACPI_INTERNAL_VAR_XFACE
acpi_info(const char *module_name,
	  u32 line_number, const char *format, ...) ACPI_PRINTF_LIKE(3);

/*
 * Debug output
 */
#ifdef ACPI_DEBUG_OUTPUT

void ACPI_INTERNAL_VAR_XFACE
acpi_debug_print(u32 requested_debug_level,
		 u32 line_number,
		 const char *function_name,
		 const char *module_name,
		 u32 component_id, const char *format, ...) ACPI_PRINTF_LIKE(6);

void ACPI_INTERNAL_VAR_XFACE
acpi_debug_print_raw(u32 requested_debug_level,
		     u32 line_number,
		     const char *function_name,
		     const char *module_name,
		     u32 component_id,
		     const char *format, ...) ACPI_PRINTF_LIKE(6);
#endif

#endif				/* __ACXFACE_H__ */<|MERGE_RESOLUTION|>--- conflicted
+++ resolved
@@ -47,11 +47,7 @@
 
 /* Current ACPICA subsystem version in YYYYMMDD format */
 
-<<<<<<< HEAD
-#define ACPI_CA_VERSION                 0x20091112
-=======
 #define ACPI_CA_VERSION                 0x20091214
->>>>>>> 2fbe74b9
 
 #include "actypes.h"
 #include "actbl.h"
