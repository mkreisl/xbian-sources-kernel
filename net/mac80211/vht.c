// SPDX-License-Identifier: GPL-2.0-only
/*
 * VHT handling
 *
 * Portions of this file
 * Copyright(c) 2015 - 2016 Intel Deutschland GmbH
 * Copyright (C) 2018 - 2021 Intel Corporation
 */

#include <linux/ieee80211.h>
#include <linux/export.h>
#include <net/mac80211.h>
#include "ieee80211_i.h"
#include "rate.h"


static void __check_vhtcap_disable(struct ieee80211_sub_if_data *sdata,
				   struct ieee80211_sta_vht_cap *vht_cap,
				   u32 flag)
{
	__le32 le_flag = cpu_to_le32(flag);

	if (sdata->u.mgd.vht_capa_mask.vht_cap_info & le_flag &&
	    !(sdata->u.mgd.vht_capa.vht_cap_info & le_flag))
		vht_cap->cap &= ~flag;
}

void ieee80211_apply_vhtcap_overrides(struct ieee80211_sub_if_data *sdata,
				      struct ieee80211_sta_vht_cap *vht_cap)
{
	int i;
	u16 rxmcs_mask, rxmcs_cap, rxmcs_n, txmcs_mask, txmcs_cap, txmcs_n;

	if (!vht_cap->vht_supported)
		return;

	if (sdata->vif.type != NL80211_IFTYPE_STATION)
		return;

	__check_vhtcap_disable(sdata, vht_cap,
			       IEEE80211_VHT_CAP_RXLDPC);
	__check_vhtcap_disable(sdata, vht_cap,
			       IEEE80211_VHT_CAP_SHORT_GI_80);
	__check_vhtcap_disable(sdata, vht_cap,
			       IEEE80211_VHT_CAP_SHORT_GI_160);
	__check_vhtcap_disable(sdata, vht_cap,
			       IEEE80211_VHT_CAP_TXSTBC);
	__check_vhtcap_disable(sdata, vht_cap,
			       IEEE80211_VHT_CAP_SU_BEAMFORMER_CAPABLE);
	__check_vhtcap_disable(sdata, vht_cap,
			       IEEE80211_VHT_CAP_SU_BEAMFORMEE_CAPABLE);
	__check_vhtcap_disable(sdata, vht_cap,
			       IEEE80211_VHT_CAP_RX_ANTENNA_PATTERN);
	__check_vhtcap_disable(sdata, vht_cap,
			       IEEE80211_VHT_CAP_TX_ANTENNA_PATTERN);

	/* Allow user to decrease AMPDU length exponent */
	if (sdata->u.mgd.vht_capa_mask.vht_cap_info &
	    cpu_to_le32(IEEE80211_VHT_CAP_MAX_A_MPDU_LENGTH_EXPONENT_MASK)) {
		u32 cap, n;

		n = le32_to_cpu(sdata->u.mgd.vht_capa.vht_cap_info) &
			IEEE80211_VHT_CAP_MAX_A_MPDU_LENGTH_EXPONENT_MASK;
		n >>= IEEE80211_VHT_CAP_MAX_A_MPDU_LENGTH_EXPONENT_SHIFT;
		cap = vht_cap->cap & IEEE80211_VHT_CAP_MAX_A_MPDU_LENGTH_EXPONENT_MASK;
		cap >>= IEEE80211_VHT_CAP_MAX_A_MPDU_LENGTH_EXPONENT_SHIFT;

		if (n < cap) {
			vht_cap->cap &=
				~IEEE80211_VHT_CAP_MAX_A_MPDU_LENGTH_EXPONENT_MASK;
			vht_cap->cap |=
				n << IEEE80211_VHT_CAP_MAX_A_MPDU_LENGTH_EXPONENT_SHIFT;
		}
	}

	/* Allow the user to decrease MCSes */
	rxmcs_mask =
		le16_to_cpu(sdata->u.mgd.vht_capa_mask.supp_mcs.rx_mcs_map);
	rxmcs_n = le16_to_cpu(sdata->u.mgd.vht_capa.supp_mcs.rx_mcs_map);
	rxmcs_n &= rxmcs_mask;
	rxmcs_cap = le16_to_cpu(vht_cap->vht_mcs.rx_mcs_map);

	txmcs_mask =
		le16_to_cpu(sdata->u.mgd.vht_capa_mask.supp_mcs.tx_mcs_map);
	txmcs_n = le16_to_cpu(sdata->u.mgd.vht_capa.supp_mcs.tx_mcs_map);
	txmcs_n &= txmcs_mask;
	txmcs_cap = le16_to_cpu(vht_cap->vht_mcs.tx_mcs_map);
	for (i = 0; i < 8; i++) {
		u8 m, n, c;

		m = (rxmcs_mask >> 2*i) & IEEE80211_VHT_MCS_NOT_SUPPORTED;
		n = (rxmcs_n >> 2*i) & IEEE80211_VHT_MCS_NOT_SUPPORTED;
		c = (rxmcs_cap >> 2*i) & IEEE80211_VHT_MCS_NOT_SUPPORTED;

		if (m && ((c != IEEE80211_VHT_MCS_NOT_SUPPORTED && n < c) ||
			  n == IEEE80211_VHT_MCS_NOT_SUPPORTED)) {
			rxmcs_cap &= ~(3 << 2*i);
			rxmcs_cap |= (rxmcs_n & (3 << 2*i));
		}

		m = (txmcs_mask >> 2*i) & IEEE80211_VHT_MCS_NOT_SUPPORTED;
		n = (txmcs_n >> 2*i) & IEEE80211_VHT_MCS_NOT_SUPPORTED;
		c = (txmcs_cap >> 2*i) & IEEE80211_VHT_MCS_NOT_SUPPORTED;

		if (m && ((c != IEEE80211_VHT_MCS_NOT_SUPPORTED && n < c) ||
			  n == IEEE80211_VHT_MCS_NOT_SUPPORTED)) {
			txmcs_cap &= ~(3 << 2*i);
			txmcs_cap |= (txmcs_n & (3 << 2*i));
		}
	}
	vht_cap->vht_mcs.rx_mcs_map = cpu_to_le16(rxmcs_cap);
	vht_cap->vht_mcs.tx_mcs_map = cpu_to_le16(txmcs_cap);
}

void
ieee80211_vht_cap_ie_to_sta_vht_cap(struct ieee80211_sub_if_data *sdata,
				    struct ieee80211_supported_band *sband,
				    const struct ieee80211_vht_cap *vht_cap_ie,
				    struct sta_info *sta)
{
	struct ieee80211_sta_vht_cap *vht_cap = &sta->sta.deflink.vht_cap;
	struct ieee80211_sta_vht_cap own_cap;
	u32 cap_info, i;
	bool have_80mhz;

	memset(vht_cap, 0, sizeof(*vht_cap));

	if (!sta->sta.deflink.ht_cap.ht_supported)
		return;

	if (!vht_cap_ie || !sband->vht_cap.vht_supported)
		return;

	/* Allow VHT if at least one channel on the sband supports 80 MHz */
	have_80mhz = false;
	for (i = 0; i < sband->n_channels; i++) {
		if (sband->channels[i].flags & (IEEE80211_CHAN_DISABLED |
						IEEE80211_CHAN_NO_80MHZ))
			continue;

		have_80mhz = true;
		break;
	}

	if (!have_80mhz)
		return;

	/*
	 * A VHT STA must support 40 MHz, but if we verify that here
	 * then we break a few things - some APs (e.g. Netgear R6300v2
	 * and others based on the BCM4360 chipset) will unset this
	 * capability bit when operating in 20 MHz.
	 */

	vht_cap->vht_supported = true;

	own_cap = sband->vht_cap;
	/*
	 * If user has specified capability overrides, take care
	 * of that if the station we're setting up is the AP that
	 * we advertised a restricted capability set to. Override
	 * our own capabilities and then use those below.
	 */
	if (sdata->vif.type == NL80211_IFTYPE_STATION &&
	    !test_sta_flag(sta, WLAN_STA_TDLS_PEER))
		ieee80211_apply_vhtcap_overrides(sdata, &own_cap);

	/* take some capabilities as-is */
	cap_info = le32_to_cpu(vht_cap_ie->vht_cap_info);
	vht_cap->cap = cap_info;
	vht_cap->cap &= IEEE80211_VHT_CAP_RXLDPC |
			IEEE80211_VHT_CAP_VHT_TXOP_PS |
			IEEE80211_VHT_CAP_HTC_VHT |
			IEEE80211_VHT_CAP_MAX_A_MPDU_LENGTH_EXPONENT_MASK |
			IEEE80211_VHT_CAP_VHT_LINK_ADAPTATION_VHT_UNSOL_MFB |
			IEEE80211_VHT_CAP_VHT_LINK_ADAPTATION_VHT_MRQ_MFB |
			IEEE80211_VHT_CAP_RX_ANTENNA_PATTERN |
			IEEE80211_VHT_CAP_TX_ANTENNA_PATTERN;

	vht_cap->cap |= min_t(u32, cap_info & IEEE80211_VHT_CAP_MAX_MPDU_MASK,
			      own_cap.cap & IEEE80211_VHT_CAP_MAX_MPDU_MASK);

	/* and some based on our own capabilities */
	switch (own_cap.cap & IEEE80211_VHT_CAP_SUPP_CHAN_WIDTH_MASK) {
	case IEEE80211_VHT_CAP_SUPP_CHAN_WIDTH_160MHZ:
		vht_cap->cap |= cap_info &
				IEEE80211_VHT_CAP_SUPP_CHAN_WIDTH_160MHZ;
		break;
	case IEEE80211_VHT_CAP_SUPP_CHAN_WIDTH_160_80PLUS80MHZ:
		vht_cap->cap |= cap_info &
				IEEE80211_VHT_CAP_SUPP_CHAN_WIDTH_MASK;
		break;
	default:
		/* nothing */
		break;
	}

	/* symmetric capabilities */
	vht_cap->cap |= cap_info & own_cap.cap &
			(IEEE80211_VHT_CAP_SHORT_GI_80 |
			 IEEE80211_VHT_CAP_SHORT_GI_160);

	/* remaining ones */
	if (own_cap.cap & IEEE80211_VHT_CAP_SU_BEAMFORMEE_CAPABLE)
		vht_cap->cap |= cap_info &
				(IEEE80211_VHT_CAP_SU_BEAMFORMER_CAPABLE |
				 IEEE80211_VHT_CAP_SOUNDING_DIMENSIONS_MASK);

	if (own_cap.cap & IEEE80211_VHT_CAP_SU_BEAMFORMER_CAPABLE)
		vht_cap->cap |= cap_info &
				(IEEE80211_VHT_CAP_SU_BEAMFORMEE_CAPABLE |
				 IEEE80211_VHT_CAP_BEAMFORMEE_STS_MASK);

	if (own_cap.cap & IEEE80211_VHT_CAP_MU_BEAMFORMER_CAPABLE)
		vht_cap->cap |= cap_info &
				IEEE80211_VHT_CAP_MU_BEAMFORMEE_CAPABLE;

	if (own_cap.cap & IEEE80211_VHT_CAP_MU_BEAMFORMEE_CAPABLE)
		vht_cap->cap |= cap_info &
				IEEE80211_VHT_CAP_MU_BEAMFORMER_CAPABLE;

	if (own_cap.cap & IEEE80211_VHT_CAP_TXSTBC)
		vht_cap->cap |= cap_info & IEEE80211_VHT_CAP_RXSTBC_MASK;

	if (own_cap.cap & IEEE80211_VHT_CAP_RXSTBC_MASK)
		vht_cap->cap |= cap_info & IEEE80211_VHT_CAP_TXSTBC;

	/* Copy peer MCS info, the driver might need them. */
	memcpy(&vht_cap->vht_mcs, &vht_cap_ie->supp_mcs,
	       sizeof(struct ieee80211_vht_mcs_info));

	/* copy EXT_NSS_BW Support value or remove the capability */
	if (ieee80211_hw_check(&sdata->local->hw, SUPPORTS_VHT_EXT_NSS_BW))
		vht_cap->cap |= (cap_info & IEEE80211_VHT_CAP_EXT_NSS_BW_MASK);
	else
		vht_cap->vht_mcs.tx_highest &=
			~cpu_to_le16(IEEE80211_VHT_EXT_NSS_BW_CAPABLE);

	/* but also restrict MCSes */
	for (i = 0; i < 8; i++) {
		u16 own_rx, own_tx, peer_rx, peer_tx;

		own_rx = le16_to_cpu(own_cap.vht_mcs.rx_mcs_map);
		own_rx = (own_rx >> i * 2) & IEEE80211_VHT_MCS_NOT_SUPPORTED;

		own_tx = le16_to_cpu(own_cap.vht_mcs.tx_mcs_map);
		own_tx = (own_tx >> i * 2) & IEEE80211_VHT_MCS_NOT_SUPPORTED;

		peer_rx = le16_to_cpu(vht_cap->vht_mcs.rx_mcs_map);
		peer_rx = (peer_rx >> i * 2) & IEEE80211_VHT_MCS_NOT_SUPPORTED;

		peer_tx = le16_to_cpu(vht_cap->vht_mcs.tx_mcs_map);
		peer_tx = (peer_tx >> i * 2) & IEEE80211_VHT_MCS_NOT_SUPPORTED;

		if (peer_tx != IEEE80211_VHT_MCS_NOT_SUPPORTED) {
			if (own_rx == IEEE80211_VHT_MCS_NOT_SUPPORTED)
				peer_tx = IEEE80211_VHT_MCS_NOT_SUPPORTED;
			else if (own_rx < peer_tx)
				peer_tx = own_rx;
		}

		if (peer_rx != IEEE80211_VHT_MCS_NOT_SUPPORTED) {
			if (own_tx == IEEE80211_VHT_MCS_NOT_SUPPORTED)
				peer_rx = IEEE80211_VHT_MCS_NOT_SUPPORTED;
			else if (own_tx < peer_rx)
				peer_rx = own_tx;
		}

		vht_cap->vht_mcs.rx_mcs_map &=
			~cpu_to_le16(IEEE80211_VHT_MCS_NOT_SUPPORTED << i * 2);
		vht_cap->vht_mcs.rx_mcs_map |= cpu_to_le16(peer_rx << i * 2);

		vht_cap->vht_mcs.tx_mcs_map &=
			~cpu_to_le16(IEEE80211_VHT_MCS_NOT_SUPPORTED << i * 2);
		vht_cap->vht_mcs.tx_mcs_map |= cpu_to_le16(peer_tx << i * 2);
	}

	/*
	 * This is a workaround for VHT-enabled STAs which break the spec
	 * and have the VHT-MCS Rx map filled in with value 3 for all eight
	 * spacial streams, an example is AR9462.
	 *
	 * As per spec, in section 22.1.1 Introduction to the VHT PHY
	 * A VHT STA shall support at least single spactial stream VHT-MCSs
	 * 0 to 7 (transmit and receive) in all supported channel widths.
	 */
	if (vht_cap->vht_mcs.rx_mcs_map == cpu_to_le16(0xFFFF)) {
		vht_cap->vht_supported = false;
		sdata_info(sdata, "Ignoring VHT IE from %pM due to invalid rx_mcs_map\n",
			   sta->addr);
		return;
	}

	/* finally set up the bandwidth */
	switch (vht_cap->cap & IEEE80211_VHT_CAP_SUPP_CHAN_WIDTH_MASK) {
	case IEEE80211_VHT_CAP_SUPP_CHAN_WIDTH_160MHZ:
	case IEEE80211_VHT_CAP_SUPP_CHAN_WIDTH_160_80PLUS80MHZ:
		sta->deflink.cur_max_bandwidth = IEEE80211_STA_RX_BW_160;
		break;
	default:
		sta->deflink.cur_max_bandwidth = IEEE80211_STA_RX_BW_80;

		if (!(vht_cap->vht_mcs.tx_highest &
				cpu_to_le16(IEEE80211_VHT_EXT_NSS_BW_CAPABLE)))
			break;

		/*
		 * If this is non-zero, then it does support 160 MHz after all,
		 * in one form or the other. We don't distinguish here (or even
		 * above) between 160 and 80+80 yet.
		 */
		if (cap_info & IEEE80211_VHT_CAP_EXT_NSS_BW_MASK)
			sta->deflink.cur_max_bandwidth = IEEE80211_STA_RX_BW_160;
	}

	sta->sta.deflink.bandwidth = ieee80211_sta_cur_vht_bw(sta);

	switch (vht_cap->cap & IEEE80211_VHT_CAP_MAX_MPDU_MASK) {
	case IEEE80211_VHT_CAP_MAX_MPDU_LENGTH_11454:
		sta->sta.max_amsdu_len = IEEE80211_MAX_MPDU_LEN_VHT_11454;
		break;
	case IEEE80211_VHT_CAP_MAX_MPDU_LENGTH_7991:
		sta->sta.max_amsdu_len = IEEE80211_MAX_MPDU_LEN_VHT_7991;
		break;
	case IEEE80211_VHT_CAP_MAX_MPDU_LENGTH_3895:
	default:
		sta->sta.max_amsdu_len = IEEE80211_MAX_MPDU_LEN_VHT_3895;
		break;
	}
}

/* FIXME: move this to some better location - parses HE/EHT now */
enum ieee80211_sta_rx_bandwidth ieee80211_sta_cap_rx_bw(struct sta_info *sta)
{
<<<<<<< HEAD
	struct ieee80211_sta_vht_cap *vht_cap = &sta->sta.vht_cap;
	struct ieee80211_sta_he_cap *he_cap = &sta->sta.he_cap;
	struct ieee80211_sta_eht_cap *eht_cap = &sta->sta.eht_cap;
=======
	struct ieee80211_sta_vht_cap *vht_cap = &sta->sta.deflink.vht_cap;
	struct ieee80211_sta_he_cap *he_cap = &sta->sta.deflink.he_cap;
	struct ieee80211_sta_eht_cap *eht_cap = &sta->sta.deflink.eht_cap;
>>>>>>> 88084a3d
	u32 cap_width;

	if (he_cap->has_he) {
		u8 info;

		if (eht_cap->has_eht &&
		    sta->sdata->vif.bss_conf.chandef.chan->band ==
		    NL80211_BAND_6GHZ) {
			info = eht_cap->eht_cap_elem.phy_cap_info[0];

			if (info & IEEE80211_EHT_PHY_CAP0_320MHZ_IN_6GHZ)
				return IEEE80211_STA_RX_BW_320;
		}

		info = he_cap->he_cap_elem.phy_cap_info[0];

		if (sta->sdata->vif.bss_conf.chandef.chan->band ==
				NL80211_BAND_2GHZ) {
			if (info & IEEE80211_HE_PHY_CAP0_CHANNEL_WIDTH_SET_40MHZ_IN_2G)
				return IEEE80211_STA_RX_BW_40;
			else
				return IEEE80211_STA_RX_BW_20;
		}

		if (info & IEEE80211_HE_PHY_CAP0_CHANNEL_WIDTH_SET_160MHZ_IN_5G ||
		    info & IEEE80211_HE_PHY_CAP0_CHANNEL_WIDTH_SET_80PLUS80_MHZ_IN_5G)
			return IEEE80211_STA_RX_BW_160;
		else if (info & IEEE80211_HE_PHY_CAP0_CHANNEL_WIDTH_SET_40MHZ_80MHZ_IN_5G)
			return IEEE80211_STA_RX_BW_80;

		return IEEE80211_STA_RX_BW_20;
	}

	if (!vht_cap->vht_supported)
		return sta->sta.deflink.ht_cap.cap & IEEE80211_HT_CAP_SUP_WIDTH_20_40 ?
				IEEE80211_STA_RX_BW_40 :
				IEEE80211_STA_RX_BW_20;

	cap_width = vht_cap->cap & IEEE80211_VHT_CAP_SUPP_CHAN_WIDTH_MASK;

	if (cap_width == IEEE80211_VHT_CAP_SUPP_CHAN_WIDTH_160MHZ ||
	    cap_width == IEEE80211_VHT_CAP_SUPP_CHAN_WIDTH_160_80PLUS80MHZ)
		return IEEE80211_STA_RX_BW_160;

	/*
	 * If this is non-zero, then it does support 160 MHz after all,
	 * in one form or the other. We don't distinguish here (or even
	 * above) between 160 and 80+80 yet.
	 */
	if (vht_cap->cap & IEEE80211_VHT_CAP_EXT_NSS_BW_MASK)
		return IEEE80211_STA_RX_BW_160;

	return IEEE80211_STA_RX_BW_80;
}

enum nl80211_chan_width ieee80211_sta_cap_chan_bw(struct sta_info *sta)
{
	struct ieee80211_sta_vht_cap *vht_cap = &sta->sta.deflink.vht_cap;
	u32 cap_width;

	if (!vht_cap->vht_supported) {
		if (!sta->sta.deflink.ht_cap.ht_supported)
			return NL80211_CHAN_WIDTH_20_NOHT;

		return sta->sta.deflink.ht_cap.cap & IEEE80211_HT_CAP_SUP_WIDTH_20_40 ?
				NL80211_CHAN_WIDTH_40 : NL80211_CHAN_WIDTH_20;
	}

	cap_width = vht_cap->cap & IEEE80211_VHT_CAP_SUPP_CHAN_WIDTH_MASK;

	if (cap_width == IEEE80211_VHT_CAP_SUPP_CHAN_WIDTH_160MHZ)
		return NL80211_CHAN_WIDTH_160;
	else if (cap_width == IEEE80211_VHT_CAP_SUPP_CHAN_WIDTH_160_80PLUS80MHZ)
		return NL80211_CHAN_WIDTH_80P80;

	return NL80211_CHAN_WIDTH_80;
}

enum nl80211_chan_width
ieee80211_sta_rx_bw_to_chan_width(struct sta_info *sta)
{
	enum ieee80211_sta_rx_bandwidth cur_bw = sta->sta.deflink.bandwidth;
	struct ieee80211_sta_vht_cap *vht_cap = &sta->sta.deflink.vht_cap;
	u32 cap_width;

	switch (cur_bw) {
	case IEEE80211_STA_RX_BW_20:
		if (!sta->sta.deflink.ht_cap.ht_supported)
			return NL80211_CHAN_WIDTH_20_NOHT;
		else
			return NL80211_CHAN_WIDTH_20;
	case IEEE80211_STA_RX_BW_40:
		return NL80211_CHAN_WIDTH_40;
	case IEEE80211_STA_RX_BW_80:
		return NL80211_CHAN_WIDTH_80;
	case IEEE80211_STA_RX_BW_160:
		cap_width =
			vht_cap->cap & IEEE80211_VHT_CAP_SUPP_CHAN_WIDTH_MASK;

		if (cap_width == IEEE80211_VHT_CAP_SUPP_CHAN_WIDTH_160MHZ)
			return NL80211_CHAN_WIDTH_160;

		return NL80211_CHAN_WIDTH_80P80;
	default:
		return NL80211_CHAN_WIDTH_20;
	}
}

enum ieee80211_sta_rx_bandwidth
ieee80211_chan_width_to_rx_bw(enum nl80211_chan_width width)
{
	switch (width) {
	case NL80211_CHAN_WIDTH_20_NOHT:
	case NL80211_CHAN_WIDTH_20:
		return IEEE80211_STA_RX_BW_20;
	case NL80211_CHAN_WIDTH_40:
		return IEEE80211_STA_RX_BW_40;
	case NL80211_CHAN_WIDTH_80:
		return IEEE80211_STA_RX_BW_80;
	case NL80211_CHAN_WIDTH_160:
	case NL80211_CHAN_WIDTH_80P80:
		return IEEE80211_STA_RX_BW_160;
	case NL80211_CHAN_WIDTH_320:
		return IEEE80211_STA_RX_BW_320;
	default:
		WARN_ON_ONCE(1);
		return IEEE80211_STA_RX_BW_20;
	}
}

/* FIXME: rename/move - this deals with everything not just VHT */
enum ieee80211_sta_rx_bandwidth ieee80211_sta_cur_vht_bw(struct sta_info *sta)
{
	struct ieee80211_sub_if_data *sdata = sta->sdata;
	enum ieee80211_sta_rx_bandwidth bw;
	enum nl80211_chan_width bss_width = sdata->vif.bss_conf.chandef.width;

	bw = ieee80211_sta_cap_rx_bw(sta);
	bw = min(bw, sta->deflink.cur_max_bandwidth);

	/* Don't consider AP's bandwidth for TDLS peers, section 11.23.1 of
	 * IEEE80211-2016 specification makes higher bandwidth operation
	 * possible on the TDLS link if the peers have wider bandwidth
	 * capability.
	 *
	 * However, in this case, and only if the TDLS peer is authorized,
	 * limit to the tdls_chandef so that the configuration here isn't
	 * wider than what's actually requested on the channel context.
	 */
	if (test_sta_flag(sta, WLAN_STA_TDLS_PEER) &&
	    test_sta_flag(sta, WLAN_STA_TDLS_WIDER_BW) &&
	    test_sta_flag(sta, WLAN_STA_AUTHORIZED) &&
	    sta->tdls_chandef.chan)
		bw = min(bw, ieee80211_chan_width_to_rx_bw(sta->tdls_chandef.width));
	else
		bw = min(bw, ieee80211_chan_width_to_rx_bw(bss_width));

	return bw;
}

void ieee80211_sta_set_rx_nss(struct sta_info *sta)
{
	u8 ht_rx_nss = 0, vht_rx_nss = 0, he_rx_nss = 0, eht_rx_nss = 0, rx_nss;
	bool support_160;

	/* if we received a notification already don't overwrite it */
	if (sta->sta.deflink.rx_nss)
		return;

<<<<<<< HEAD
	if (sta->sta.eht_cap.has_eht) {
		int i;
		const u8 *rx_nss_mcs = (void *)&sta->sta.eht_cap.eht_mcs_nss_supp;
=======
	if (sta->sta.deflink.eht_cap.has_eht) {
		int i;
		const u8 *rx_nss_mcs = (void *)&sta->sta.deflink.eht_cap.eht_mcs_nss_supp;
>>>>>>> 88084a3d

		/* get the max nss for EHT over all possible bandwidths and mcs */
		for (i = 0; i < sizeof(struct ieee80211_eht_mcs_nss_supp); i++)
			eht_rx_nss = max_t(u8, eht_rx_nss,
					   u8_get_bits(rx_nss_mcs[i],
						       IEEE80211_EHT_MCS_NSS_RX));
	}

<<<<<<< HEAD
	if (sta->sta.he_cap.has_he) {
=======
	if (sta->sta.deflink.he_cap.has_he) {
>>>>>>> 88084a3d
		int i;
		u8 rx_mcs_80 = 0, rx_mcs_160 = 0;
		const struct ieee80211_sta_he_cap *he_cap = &sta->sta.deflink.he_cap;
		u16 mcs_160_map =
			le16_to_cpu(he_cap->he_mcs_nss_supp.rx_mcs_160);
		u16 mcs_80_map = le16_to_cpu(he_cap->he_mcs_nss_supp.rx_mcs_80);

		for (i = 7; i >= 0; i--) {
			u8 mcs_160 = (mcs_160_map >> (2 * i)) & 3;

			if (mcs_160 != IEEE80211_HE_MCS_NOT_SUPPORTED) {
				rx_mcs_160 = i + 1;
				break;
			}
		}
		for (i = 7; i >= 0; i--) {
			u8 mcs_80 = (mcs_80_map >> (2 * i)) & 3;

			if (mcs_80 != IEEE80211_HE_MCS_NOT_SUPPORTED) {
				rx_mcs_80 = i + 1;
				break;
			}
		}

		support_160 = he_cap->he_cap_elem.phy_cap_info[0] &
			      IEEE80211_HE_PHY_CAP0_CHANNEL_WIDTH_SET_160MHZ_IN_5G;

		if (support_160)
			he_rx_nss = min(rx_mcs_80, rx_mcs_160);
		else
			he_rx_nss = rx_mcs_80;
	}

	if (sta->sta.deflink.ht_cap.ht_supported) {
		if (sta->sta.deflink.ht_cap.mcs.rx_mask[0])
			ht_rx_nss++;
		if (sta->sta.deflink.ht_cap.mcs.rx_mask[1])
			ht_rx_nss++;
		if (sta->sta.deflink.ht_cap.mcs.rx_mask[2])
			ht_rx_nss++;
		if (sta->sta.deflink.ht_cap.mcs.rx_mask[3])
			ht_rx_nss++;
		/* FIXME: consider rx_highest? */
	}

	if (sta->sta.deflink.vht_cap.vht_supported) {
		int i;
		u16 rx_mcs_map;

		rx_mcs_map = le16_to_cpu(sta->sta.deflink.vht_cap.vht_mcs.rx_mcs_map);

		for (i = 7; i >= 0; i--) {
			u8 mcs = (rx_mcs_map >> (2 * i)) & 3;

			if (mcs != IEEE80211_VHT_MCS_NOT_SUPPORTED) {
				vht_rx_nss = i + 1;
				break;
			}
		}
		/* FIXME: consider rx_highest? */
	}

	rx_nss = max(vht_rx_nss, ht_rx_nss);
	rx_nss = max(he_rx_nss, rx_nss);
	rx_nss = max(eht_rx_nss, rx_nss);
<<<<<<< HEAD
	sta->sta.rx_nss = max_t(u8, 1, rx_nss);
=======
	sta->sta.deflink.rx_nss = max_t(u8, 1, rx_nss);
>>>>>>> 88084a3d
}

u32 __ieee80211_vht_handle_opmode(struct ieee80211_sub_if_data *sdata,
				  struct sta_info *sta, u8 opmode,
				  enum nl80211_band band)
{
	enum ieee80211_sta_rx_bandwidth new_bw;
	struct sta_opmode_info sta_opmode = {};
	u32 changed = 0;
	u8 nss;

	/* ignore - no support for BF yet */
	if (opmode & IEEE80211_OPMODE_NOTIF_RX_NSS_TYPE_BF)
		return 0;

	nss = opmode & IEEE80211_OPMODE_NOTIF_RX_NSS_MASK;
	nss >>= IEEE80211_OPMODE_NOTIF_RX_NSS_SHIFT;
	nss += 1;

	if (sta->sta.deflink.rx_nss != nss) {
		sta->sta.deflink.rx_nss = nss;
		sta_opmode.rx_nss = nss;
		changed |= IEEE80211_RC_NSS_CHANGED;
		sta_opmode.changed |= STA_OPMODE_N_SS_CHANGED;
	}

	switch (opmode & IEEE80211_OPMODE_NOTIF_CHANWIDTH_MASK) {
	case IEEE80211_OPMODE_NOTIF_CHANWIDTH_20MHZ:
		/* ignore IEEE80211_OPMODE_NOTIF_BW_160_80P80 must not be set */
		sta->deflink.cur_max_bandwidth = IEEE80211_STA_RX_BW_20;
		break;
	case IEEE80211_OPMODE_NOTIF_CHANWIDTH_40MHZ:
		/* ignore IEEE80211_OPMODE_NOTIF_BW_160_80P80 must not be set */
		sta->deflink.cur_max_bandwidth = IEEE80211_STA_RX_BW_40;
		break;
	case IEEE80211_OPMODE_NOTIF_CHANWIDTH_80MHZ:
		if (opmode & IEEE80211_OPMODE_NOTIF_BW_160_80P80)
			sta->deflink.cur_max_bandwidth = IEEE80211_STA_RX_BW_160;
		else
			sta->deflink.cur_max_bandwidth = IEEE80211_STA_RX_BW_80;
		break;
	case IEEE80211_OPMODE_NOTIF_CHANWIDTH_160MHZ:
		/* legacy only, no longer used by newer spec */
		sta->deflink.cur_max_bandwidth = IEEE80211_STA_RX_BW_160;
		break;
	}

	new_bw = ieee80211_sta_cur_vht_bw(sta);
	if (new_bw != sta->sta.deflink.bandwidth) {
		sta->sta.deflink.bandwidth = new_bw;
		sta_opmode.bw = ieee80211_sta_rx_bw_to_chan_width(sta);
		changed |= IEEE80211_RC_BW_CHANGED;
		sta_opmode.changed |= STA_OPMODE_MAX_BW_CHANGED;
	}

	if (sta_opmode.changed)
		cfg80211_sta_opmode_change_notify(sdata->dev, sta->addr,
						  &sta_opmode, GFP_KERNEL);

	return changed;
}

void ieee80211_process_mu_groups(struct ieee80211_sub_if_data *sdata,
				 struct ieee80211_mgmt *mgmt)
{
	struct ieee80211_bss_conf *bss_conf = &sdata->vif.bss_conf;

	if (!sdata->vif.mu_mimo_owner)
		return;

	if (!memcmp(mgmt->u.action.u.vht_group_notif.position,
		    bss_conf->mu_group.position, WLAN_USER_POSITION_LEN) &&
	    !memcmp(mgmt->u.action.u.vht_group_notif.membership,
		    bss_conf->mu_group.membership, WLAN_MEMBERSHIP_LEN))
		return;

	memcpy(bss_conf->mu_group.membership,
	       mgmt->u.action.u.vht_group_notif.membership,
	       WLAN_MEMBERSHIP_LEN);
	memcpy(bss_conf->mu_group.position,
	       mgmt->u.action.u.vht_group_notif.position,
	       WLAN_USER_POSITION_LEN);

	ieee80211_bss_info_change_notify(sdata, BSS_CHANGED_MU_GROUPS);
}

void ieee80211_update_mu_groups(struct ieee80211_vif *vif,
				const u8 *membership, const u8 *position)
{
	struct ieee80211_bss_conf *bss_conf = &vif->bss_conf;

	if (WARN_ON_ONCE(!vif->mu_mimo_owner))
		return;

	memcpy(bss_conf->mu_group.membership, membership, WLAN_MEMBERSHIP_LEN);
	memcpy(bss_conf->mu_group.position, position, WLAN_USER_POSITION_LEN);
}
EXPORT_SYMBOL_GPL(ieee80211_update_mu_groups);

void ieee80211_vht_handle_opmode(struct ieee80211_sub_if_data *sdata,
				 struct sta_info *sta, u8 opmode,
				 enum nl80211_band band)
{
	struct ieee80211_local *local = sdata->local;
	struct ieee80211_supported_band *sband = local->hw.wiphy->bands[band];

	u32 changed = __ieee80211_vht_handle_opmode(sdata, sta, opmode, band);

	if (changed > 0) {
		ieee80211_recalc_min_chandef(sdata);
		rate_control_rate_update(local, sband, sta, changed);
	}
}

void ieee80211_get_vht_mask_from_cap(__le16 vht_cap,
				     u16 vht_mask[NL80211_VHT_NSS_MAX])
{
	int i;
	u16 mask, cap = le16_to_cpu(vht_cap);

	for (i = 0; i < NL80211_VHT_NSS_MAX; i++) {
		mask = (cap >> i * 2) & IEEE80211_VHT_MCS_NOT_SUPPORTED;
		switch (mask) {
		case IEEE80211_VHT_MCS_SUPPORT_0_7:
			vht_mask[i] = 0x00FF;
			break;
		case IEEE80211_VHT_MCS_SUPPORT_0_8:
			vht_mask[i] = 0x01FF;
			break;
		case IEEE80211_VHT_MCS_SUPPORT_0_9:
			vht_mask[i] = 0x03FF;
			break;
		case IEEE80211_VHT_MCS_NOT_SUPPORTED:
		default:
			vht_mask[i] = 0;
			break;
		}
	}
}<|MERGE_RESOLUTION|>--- conflicted
+++ resolved
@@ -332,15 +332,9 @@
 /* FIXME: move this to some better location - parses HE/EHT now */
 enum ieee80211_sta_rx_bandwidth ieee80211_sta_cap_rx_bw(struct sta_info *sta)
 {
-<<<<<<< HEAD
-	struct ieee80211_sta_vht_cap *vht_cap = &sta->sta.vht_cap;
-	struct ieee80211_sta_he_cap *he_cap = &sta->sta.he_cap;
-	struct ieee80211_sta_eht_cap *eht_cap = &sta->sta.eht_cap;
-=======
 	struct ieee80211_sta_vht_cap *vht_cap = &sta->sta.deflink.vht_cap;
 	struct ieee80211_sta_he_cap *he_cap = &sta->sta.deflink.he_cap;
 	struct ieee80211_sta_eht_cap *eht_cap = &sta->sta.deflink.eht_cap;
->>>>>>> 88084a3d
 	u32 cap_width;
 
 	if (he_cap->has_he) {
@@ -510,15 +504,9 @@
 	if (sta->sta.deflink.rx_nss)
 		return;
 
-<<<<<<< HEAD
-	if (sta->sta.eht_cap.has_eht) {
-		int i;
-		const u8 *rx_nss_mcs = (void *)&sta->sta.eht_cap.eht_mcs_nss_supp;
-=======
 	if (sta->sta.deflink.eht_cap.has_eht) {
 		int i;
 		const u8 *rx_nss_mcs = (void *)&sta->sta.deflink.eht_cap.eht_mcs_nss_supp;
->>>>>>> 88084a3d
 
 		/* get the max nss for EHT over all possible bandwidths and mcs */
 		for (i = 0; i < sizeof(struct ieee80211_eht_mcs_nss_supp); i++)
@@ -527,11 +515,7 @@
 						       IEEE80211_EHT_MCS_NSS_RX));
 	}
 
-<<<<<<< HEAD
-	if (sta->sta.he_cap.has_he) {
-=======
 	if (sta->sta.deflink.he_cap.has_he) {
->>>>>>> 88084a3d
 		int i;
 		u8 rx_mcs_80 = 0, rx_mcs_160 = 0;
 		const struct ieee80211_sta_he_cap *he_cap = &sta->sta.deflink.he_cap;
@@ -597,11 +581,7 @@
 	rx_nss = max(vht_rx_nss, ht_rx_nss);
 	rx_nss = max(he_rx_nss, rx_nss);
 	rx_nss = max(eht_rx_nss, rx_nss);
-<<<<<<< HEAD
-	sta->sta.rx_nss = max_t(u8, 1, rx_nss);
-=======
 	sta->sta.deflink.rx_nss = max_t(u8, 1, rx_nss);
->>>>>>> 88084a3d
 }
 
 u32 __ieee80211_vht_handle_opmode(struct ieee80211_sub_if_data *sdata,
