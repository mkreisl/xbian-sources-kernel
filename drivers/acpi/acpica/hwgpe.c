// SPDX-License-Identifier: BSD-3-Clause OR GPL-2.0
/******************************************************************************
 *
 * Module Name: hwgpe - Low level GPE enable/disable/clear functions
 *
 * Copyright (C) 2000 - 2020, Intel Corp.
 *
 *****************************************************************************/

#include <acpi/acpi.h>
#include "accommon.h"
#include "acevents.h"

#define _COMPONENT          ACPI_HARDWARE
ACPI_MODULE_NAME("hwgpe")
#if (!ACPI_REDUCED_HARDWARE)	/* Entire module */
/* Local prototypes */
static acpi_status
acpi_hw_enable_wakeup_gpe_block(struct acpi_gpe_xrupt_info *gpe_xrupt_info,
				struct acpi_gpe_block_info *gpe_block,
				void *context);

static acpi_status
acpi_hw_gpe_enable_write(u8 enable_mask,
			 struct acpi_gpe_register_info *gpe_register_info);

/******************************************************************************
 *
 * FUNCTION:	acpi_hw_get_gpe_register_bit
 *
 * PARAMETERS:	gpe_event_info	    - Info block for the GPE
 *
 * RETURN:	Register mask with a one in the GPE bit position
 *
 * DESCRIPTION: Compute the register mask for this GPE. One bit is set in the
 *              correct position for the input GPE.
 *
 ******************************************************************************/

u32 acpi_hw_get_gpe_register_bit(struct acpi_gpe_event_info *gpe_event_info)
{

	return ((u32)1 <<
		(gpe_event_info->gpe_number -
		 gpe_event_info->register_info->base_gpe_number));
}

/******************************************************************************
 *
 * FUNCTION:	acpi_hw_low_set_gpe
 *
 * PARAMETERS:	gpe_event_info	    - Info block for the GPE to be disabled
 *		action		    - Enable or disable
 *
 * RETURN:	Status
 *
 * DESCRIPTION: Enable or disable a single GPE in the parent enable register.
 *              The enable_mask field of the involved GPE register must be
 *              updated by the caller if necessary.
 *
 ******************************************************************************/

acpi_status
acpi_hw_low_set_gpe(struct acpi_gpe_event_info *gpe_event_info, u32 action)
{
	struct acpi_gpe_register_info *gpe_register_info;
	acpi_status status = AE_OK;
	u64 enable_mask;
	u32 register_bit;

	ACPI_FUNCTION_ENTRY();

	/* Get the info block for the entire GPE register */

	gpe_register_info = gpe_event_info->register_info;
	if (!gpe_register_info) {
		return (AE_NOT_EXIST);
	}

	/* Get current value of the enable register that contains this GPE */

	status = acpi_hw_read(&enable_mask, &gpe_register_info->enable_address);
	if (ACPI_FAILURE(status)) {
		return (status);
	}

	/* Set or clear just the bit that corresponds to this GPE */

	register_bit = acpi_hw_get_gpe_register_bit(gpe_event_info);
	switch (action) {
	case ACPI_GPE_CONDITIONAL_ENABLE:

		/* Only enable if the corresponding enable_mask bit is set */

		if (!(register_bit & gpe_register_info->enable_mask)) {
			return (AE_BAD_PARAMETER);
		}

		/*lint -fallthrough */

	case ACPI_GPE_ENABLE:

		ACPI_SET_BIT(enable_mask, register_bit);
		break;

	case ACPI_GPE_DISABLE:

		ACPI_CLEAR_BIT(enable_mask, register_bit);
		break;

	default:

		ACPI_ERROR((AE_INFO, "Invalid GPE Action, %u", action));
		return (AE_BAD_PARAMETER);
	}

	if (!(register_bit & gpe_register_info->mask_for_run)) {

		/* Write the updated enable mask */

		status =
		    acpi_hw_write(enable_mask,
				  &gpe_register_info->enable_address);
	}
	return (status);
}

/******************************************************************************
 *
 * FUNCTION:    acpi_hw_clear_gpe
 *
 * PARAMETERS:  gpe_event_info      - Info block for the GPE to be cleared
 *
 * RETURN:      Status
 *
 * DESCRIPTION: Clear the status bit for a single GPE.
 *
 ******************************************************************************/

acpi_status acpi_hw_clear_gpe(struct acpi_gpe_event_info *gpe_event_info)
{
	struct acpi_gpe_register_info *gpe_register_info;
	acpi_status status;
	u32 register_bit;

	ACPI_FUNCTION_ENTRY();

	/* Get the info block for the entire GPE register */

	gpe_register_info = gpe_event_info->register_info;
	if (!gpe_register_info) {
		return (AE_NOT_EXIST);
	}

	/*
	 * Write a one to the appropriate bit in the status register to
	 * clear this GPE.
	 */
	register_bit = acpi_hw_get_gpe_register_bit(gpe_event_info);

	status =
	    acpi_hw_write(register_bit, &gpe_register_info->status_address);
	return (status);
}

/******************************************************************************
 *
 * FUNCTION:    acpi_hw_get_gpe_status
 *
 * PARAMETERS:  gpe_event_info      - Info block for the GPE to queried
 *              event_status        - Where the GPE status is returned
 *
 * RETURN:      Status
 *
 * DESCRIPTION: Return the status of a single GPE.
 *
 ******************************************************************************/

acpi_status
acpi_hw_get_gpe_status(struct acpi_gpe_event_info *gpe_event_info,
		       acpi_event_status *event_status)
{
	u64 in_byte;
	u32 register_bit;
	struct acpi_gpe_register_info *gpe_register_info;
	acpi_event_status local_event_status = 0;
	acpi_status status;

	ACPI_FUNCTION_ENTRY();

	if (!event_status) {
		return (AE_BAD_PARAMETER);
	}

	/* GPE currently handled? */

	if (ACPI_GPE_DISPATCH_TYPE(gpe_event_info->flags) !=
	    ACPI_GPE_DISPATCH_NONE) {
		local_event_status |= ACPI_EVENT_FLAG_HAS_HANDLER;
	}

	/* Get the info block for the entire GPE register */

	gpe_register_info = gpe_event_info->register_info;

	/* Get the register bitmask for this GPE */

	register_bit = acpi_hw_get_gpe_register_bit(gpe_event_info);

	/* GPE currently enabled? (enabled for runtime?) */

	if (register_bit & gpe_register_info->enable_for_run) {
		local_event_status |= ACPI_EVENT_FLAG_ENABLED;
	}

	/* GPE currently masked? (masked for runtime?) */

	if (register_bit & gpe_register_info->mask_for_run) {
		local_event_status |= ACPI_EVENT_FLAG_MASKED;
	}

	/* GPE enabled for wake? */

	if (register_bit & gpe_register_info->enable_for_wake) {
		local_event_status |= ACPI_EVENT_FLAG_WAKE_ENABLED;
	}

	/* GPE currently enabled (enable bit == 1)? */

	status = acpi_hw_read(&in_byte, &gpe_register_info->enable_address);
	if (ACPI_FAILURE(status)) {
		return (status);
	}

	if (register_bit & in_byte) {
		local_event_status |= ACPI_EVENT_FLAG_ENABLE_SET;
	}

	/* GPE currently active (status bit == 1)? */

	status = acpi_hw_read(&in_byte, &gpe_register_info->status_address);
	if (ACPI_FAILURE(status)) {
		return (status);
	}

	if (register_bit & in_byte) {
		local_event_status |= ACPI_EVENT_FLAG_STATUS_SET;
	}

	/* Set return value */

	(*event_status) = local_event_status;
	return (AE_OK);
}

/******************************************************************************
 *
 * FUNCTION:    acpi_hw_gpe_enable_write
 *
 * PARAMETERS:  enable_mask         - Bit mask to write to the GPE register
 *              gpe_register_info   - Gpe Register info
 *
 * RETURN:      Status
 *
 * DESCRIPTION: Write the enable mask byte to the given GPE register.
 *
 ******************************************************************************/

static acpi_status
acpi_hw_gpe_enable_write(u8 enable_mask,
			 struct acpi_gpe_register_info *gpe_register_info)
{
	acpi_status status;

	gpe_register_info->enable_mask = enable_mask;

	status = acpi_hw_write(enable_mask, &gpe_register_info->enable_address);
	return (status);
}

/******************************************************************************
 *
 * FUNCTION:    acpi_hw_disable_gpe_block
 *
 * PARAMETERS:  gpe_xrupt_info      - GPE Interrupt info
 *              gpe_block           - Gpe Block info
 *
 * RETURN:      Status
 *
 * DESCRIPTION: Disable all GPEs within a single GPE block
 *
 ******************************************************************************/

acpi_status
acpi_hw_disable_gpe_block(struct acpi_gpe_xrupt_info *gpe_xrupt_info,
			  struct acpi_gpe_block_info *gpe_block, void *context)
{
	u32 i;
	acpi_status status;

	/* Examine each GPE Register within the block */

	for (i = 0; i < gpe_block->register_count; i++) {

		/* Disable all GPEs in this register */

		status =
		    acpi_hw_gpe_enable_write(0x00,
					     &gpe_block->register_info[i]);
		if (ACPI_FAILURE(status)) {
			return (status);
		}
	}

	return (AE_OK);
}

/******************************************************************************
 *
 * FUNCTION:    acpi_hw_clear_gpe_block
 *
 * PARAMETERS:  gpe_xrupt_info      - GPE Interrupt info
 *              gpe_block           - Gpe Block info
 *
 * RETURN:      Status
 *
 * DESCRIPTION: Clear status bits for all GPEs within a single GPE block
 *
 ******************************************************************************/

acpi_status
acpi_hw_clear_gpe_block(struct acpi_gpe_xrupt_info *gpe_xrupt_info,
			struct acpi_gpe_block_info *gpe_block, void *context)
{
	u32 i;
	acpi_status status;

	/* Examine each GPE Register within the block */

	for (i = 0; i < gpe_block->register_count; i++) {

		/* Clear status on all GPEs in this register */

		status =
		    acpi_hw_write(0xFF,
				  &gpe_block->register_info[i].status_address);
		if (ACPI_FAILURE(status)) {
			return (status);
		}
	}

	return (AE_OK);
}

/******************************************************************************
 *
 * FUNCTION:    acpi_hw_enable_runtime_gpe_block
 *
 * PARAMETERS:  gpe_xrupt_info      - GPE Interrupt info
 *              gpe_block           - Gpe Block info
 *
 * RETURN:      Status
 *
 * DESCRIPTION: Enable all "runtime" GPEs within a single GPE block. Includes
 *              combination wake/run GPEs.
 *
 ******************************************************************************/

acpi_status
acpi_hw_enable_runtime_gpe_block(struct acpi_gpe_xrupt_info *gpe_xrupt_info,
				 struct acpi_gpe_block_info *gpe_block,
				 void *context)
{
	u32 i;
	acpi_status status;
	struct acpi_gpe_register_info *gpe_register_info;
	u8 enable_mask;

	/* NOTE: assumes that all GPEs are currently disabled */

	/* Examine each GPE Register within the block */

	for (i = 0; i < gpe_block->register_count; i++) {
		gpe_register_info = &gpe_block->register_info[i];
		if (!gpe_register_info->enable_for_run) {
			continue;
		}

		/* Enable all "runtime" GPEs in this register */

		enable_mask = gpe_register_info->enable_for_run &
		    ~gpe_register_info->mask_for_run;
		status =
		    acpi_hw_gpe_enable_write(enable_mask, gpe_register_info);
		if (ACPI_FAILURE(status)) {
			return (status);
		}
	}

	return (AE_OK);
}

/******************************************************************************
 *
 * FUNCTION:    acpi_hw_enable_wakeup_gpe_block
 *
 * PARAMETERS:  gpe_xrupt_info      - GPE Interrupt info
 *              gpe_block           - Gpe Block info
 *
 * RETURN:      Status
 *
 * DESCRIPTION: Enable all "wake" GPEs within a single GPE block. Includes
 *              combination wake/run GPEs.
 *
 ******************************************************************************/

static acpi_status
acpi_hw_enable_wakeup_gpe_block(struct acpi_gpe_xrupt_info *gpe_xrupt_info,
				struct acpi_gpe_block_info *gpe_block,
				void *context)
{
	u32 i;
	acpi_status status;
	struct acpi_gpe_register_info *gpe_register_info;

	/* Examine each GPE Register within the block */

	for (i = 0; i < gpe_block->register_count; i++) {
		gpe_register_info = &gpe_block->register_info[i];

		/*
		 * Enable all "wake" GPEs in this register and disable the
		 * remaining ones.
		 */

		status =
		    acpi_hw_gpe_enable_write(gpe_register_info->enable_for_wake,
					     gpe_register_info);
		if (ACPI_FAILURE(status)) {
			return (status);
		}
	}

	return (AE_OK);
}

struct acpi_gpe_block_status_context {
	struct acpi_gpe_register_info *gpe_skip_register_info;
	u8 gpe_skip_mask;
	u8 retval;
};

/******************************************************************************
 *
 * FUNCTION:    acpi_hw_get_gpe_block_status
 *
 * PARAMETERS:  gpe_xrupt_info      - GPE Interrupt info
 *              gpe_block           - Gpe Block info
 *              context             - GPE list walk context data
 *
 * RETURN:      Success
 *
 * DESCRIPTION: Produce a combined GPE status bits mask for the given block.
 *
 ******************************************************************************/

static acpi_status
acpi_hw_get_gpe_block_status(struct acpi_gpe_xrupt_info *gpe_xrupt_info,
			     struct acpi_gpe_block_info *gpe_block,
			     void *context)
{
	struct acpi_gpe_block_status_context *c = context;
	struct acpi_gpe_register_info *gpe_register_info;
	u64 in_enable, in_status;
	acpi_status status;
	u8 ret_mask;
	u32 i;

	/* Examine each GPE Register within the block */

	for (i = 0; i < gpe_block->register_count; i++) {
		gpe_register_info = &gpe_block->register_info[i];

		status = acpi_hw_read(&in_enable,
				      &gpe_register_info->enable_address);
		if (ACPI_FAILURE(status)) {
			continue;
		}

		status = acpi_hw_read(&in_status,
				      &gpe_register_info->status_address);
		if (ACPI_FAILURE(status)) {
			continue;
		}

		ret_mask = in_enable & in_status;
		if (ret_mask && c->gpe_skip_register_info == gpe_register_info) {
			ret_mask &= ~c->gpe_skip_mask;
		}
		c->retval |= ret_mask;
	}

	return (AE_OK);
}

/******************************************************************************
 *
 * FUNCTION:    acpi_hw_get_gpe_block_status
 *
 * PARAMETERS:  gpe_xrupt_info      - GPE Interrupt info
 *              gpe_block           - Gpe Block info
 *
 * RETURN:      Success
 *
 * DESCRIPTION: Produce a combined GPE status bits mask for the given block.
 *
 ******************************************************************************/

static acpi_status
acpi_hw_get_gpe_block_status(struct acpi_gpe_xrupt_info *gpe_xrupt_info,
			     struct acpi_gpe_block_info *gpe_block,
			     void *ret_ptr)
{
	struct acpi_gpe_register_info *gpe_register_info;
	u64 in_enable, in_status;
	acpi_status status;
	u8 *ret = ret_ptr;
	u32 i;

	/* Examine each GPE Register within the block */

	for (i = 0; i < gpe_block->register_count; i++) {
		gpe_register_info = &gpe_block->register_info[i];

		status = acpi_hw_read(&in_enable,
				      &gpe_register_info->enable_address);
		if (ACPI_FAILURE(status)) {
			continue;
		}

		status = acpi_hw_read(&in_status,
				      &gpe_register_info->status_address);
		if (ACPI_FAILURE(status)) {
			continue;
		}

		*ret |= in_enable & in_status;
	}

	return (AE_OK);
}

/******************************************************************************
 *
 * FUNCTION:    acpi_hw_disable_all_gpes
 *
 * PARAMETERS:  None
 *
 * RETURN:      Status
 *
 * DESCRIPTION: Disable and clear all GPEs in all GPE blocks
 *
 ******************************************************************************/

acpi_status acpi_hw_disable_all_gpes(void)
{
	acpi_status status;

	ACPI_FUNCTION_TRACE(hw_disable_all_gpes);

	status = acpi_ev_walk_gpe_list(acpi_hw_disable_gpe_block, NULL);
	return_ACPI_STATUS(status);
}

/******************************************************************************
 *
 * FUNCTION:    acpi_hw_enable_all_runtime_gpes
 *
 * PARAMETERS:  None
 *
 * RETURN:      Status
 *
 * DESCRIPTION: Enable all "runtime" GPEs, in all GPE blocks
 *
 ******************************************************************************/

acpi_status acpi_hw_enable_all_runtime_gpes(void)
{
	acpi_status status;

	ACPI_FUNCTION_TRACE(hw_enable_all_runtime_gpes);

	status = acpi_ev_walk_gpe_list(acpi_hw_enable_runtime_gpe_block, NULL);
	return_ACPI_STATUS(status);
}

/******************************************************************************
 *
 * FUNCTION:    acpi_hw_enable_all_wakeup_gpes
 *
 * PARAMETERS:  None
 *
 * RETURN:      Status
 *
 * DESCRIPTION: Enable all "wakeup" GPEs, in all GPE blocks
 *
 ******************************************************************************/

acpi_status acpi_hw_enable_all_wakeup_gpes(void)
{
	acpi_status status;

	ACPI_FUNCTION_TRACE(hw_enable_all_wakeup_gpes);

	status = acpi_ev_walk_gpe_list(acpi_hw_enable_wakeup_gpe_block, NULL);
	return_ACPI_STATUS(status);
}

/******************************************************************************
 *
 * FUNCTION:    acpi_hw_check_all_gpes
 *
<<<<<<< HEAD
 * PARAMETERS:  None
 *
 * RETURN:      Combined status of all GPEs
 *
 * DESCRIPTION: Check all enabled GPEs in all GPE blocks and return TRUE if the
=======
 * PARAMETERS:  gpe_skip_device      - GPE devoce of the GPE to skip
 *              gpe_skip_number      - Number of the GPE to skip
 *
 * RETURN:      Combined status of all GPEs
 *
 * DESCRIPTION: Check all enabled GPEs in all GPE blocks, except for the one
 *              represented by the "skip" arguments, and return TRUE if the
>>>>>>> 04d5ce62
 *              status bit is set for at least one of them of FALSE otherwise.
 *
 ******************************************************************************/

<<<<<<< HEAD
u8 acpi_hw_check_all_gpes(void)
{
	u8 ret = 0;

	ACPI_FUNCTION_TRACE(acpi_hw_check_all_gpes);

	(void)acpi_ev_walk_gpe_list(acpi_hw_get_gpe_block_status, &ret);

	return (ret != 0);
=======
u8 acpi_hw_check_all_gpes(acpi_handle gpe_skip_device, u32 gpe_skip_number)
{
	struct acpi_gpe_block_status_context context = {
		.gpe_skip_register_info = NULL,
		.retval = 0,
	};
	struct acpi_gpe_event_info *gpe_event_info;
	acpi_cpu_flags flags;

	ACPI_FUNCTION_TRACE(acpi_hw_check_all_gpes);

	flags = acpi_os_acquire_lock(acpi_gbl_gpe_lock);

	gpe_event_info = acpi_ev_get_gpe_event_info(gpe_skip_device,
						    gpe_skip_number);
	if (gpe_event_info) {
		context.gpe_skip_register_info = gpe_event_info->register_info;
		context.gpe_skip_mask = acpi_hw_get_gpe_register_bit(gpe_event_info);
	}

	acpi_os_release_lock(acpi_gbl_gpe_lock, flags);

	(void)acpi_ev_walk_gpe_list(acpi_hw_get_gpe_block_status, &context);
	return (context.retval != 0);
>>>>>>> 04d5ce62
}

#endif				/* !ACPI_REDUCED_HARDWARE */<|MERGE_RESOLUTION|>--- conflicted
+++ resolved
@@ -505,53 +505,6 @@
 
 /******************************************************************************
  *
- * FUNCTION:    acpi_hw_get_gpe_block_status
- *
- * PARAMETERS:  gpe_xrupt_info      - GPE Interrupt info
- *              gpe_block           - Gpe Block info
- *
- * RETURN:      Success
- *
- * DESCRIPTION: Produce a combined GPE status bits mask for the given block.
- *
- ******************************************************************************/
-
-static acpi_status
-acpi_hw_get_gpe_block_status(struct acpi_gpe_xrupt_info *gpe_xrupt_info,
-			     struct acpi_gpe_block_info *gpe_block,
-			     void *ret_ptr)
-{
-	struct acpi_gpe_register_info *gpe_register_info;
-	u64 in_enable, in_status;
-	acpi_status status;
-	u8 *ret = ret_ptr;
-	u32 i;
-
-	/* Examine each GPE Register within the block */
-
-	for (i = 0; i < gpe_block->register_count; i++) {
-		gpe_register_info = &gpe_block->register_info[i];
-
-		status = acpi_hw_read(&in_enable,
-				      &gpe_register_info->enable_address);
-		if (ACPI_FAILURE(status)) {
-			continue;
-		}
-
-		status = acpi_hw_read(&in_status,
-				      &gpe_register_info->status_address);
-		if (ACPI_FAILURE(status)) {
-			continue;
-		}
-
-		*ret |= in_enable & in_status;
-	}
-
-	return (AE_OK);
-}
-
-/******************************************************************************
- *
  * FUNCTION:    acpi_hw_disable_all_gpes
  *
  * PARAMETERS:  None
@@ -620,13 +573,6 @@
  *
  * FUNCTION:    acpi_hw_check_all_gpes
  *
-<<<<<<< HEAD
- * PARAMETERS:  None
- *
- * RETURN:      Combined status of all GPEs
- *
- * DESCRIPTION: Check all enabled GPEs in all GPE blocks and return TRUE if the
-=======
  * PARAMETERS:  gpe_skip_device      - GPE devoce of the GPE to skip
  *              gpe_skip_number      - Number of the GPE to skip
  *
@@ -634,22 +580,10 @@
  *
  * DESCRIPTION: Check all enabled GPEs in all GPE blocks, except for the one
  *              represented by the "skip" arguments, and return TRUE if the
->>>>>>> 04d5ce62
  *              status bit is set for at least one of them of FALSE otherwise.
  *
  ******************************************************************************/
 
-<<<<<<< HEAD
-u8 acpi_hw_check_all_gpes(void)
-{
-	u8 ret = 0;
-
-	ACPI_FUNCTION_TRACE(acpi_hw_check_all_gpes);
-
-	(void)acpi_ev_walk_gpe_list(acpi_hw_get_gpe_block_status, &ret);
-
-	return (ret != 0);
-=======
 u8 acpi_hw_check_all_gpes(acpi_handle gpe_skip_device, u32 gpe_skip_number)
 {
 	struct acpi_gpe_block_status_context context = {
@@ -674,7 +608,6 @@
 
 	(void)acpi_ev_walk_gpe_list(acpi_hw_get_gpe_block_status, &context);
 	return (context.retval != 0);
->>>>>>> 04d5ce62
 }
 
 #endif				/* !ACPI_REDUCED_HARDWARE */