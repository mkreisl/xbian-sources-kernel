/*
 *  linux/drivers/mmc/core/sd.c
 *
 *  Copyright (C) 2003-2004 Russell King, All Rights Reserved.
 *  SD support Copyright (C) 2004 Ian Molton, All Rights Reserved.
 *  Copyright (C) 2005-2007 Pierre Ossman, All Rights Reserved.
 *
 * This program is free software; you can redistribute it and/or modify
 * it under the terms of the GNU General Public License version 2 as
 * published by the Free Software Foundation.
 */

#include <linux/err.h>
#include <linux/sizes.h>
#include <linux/slab.h>
#include <linux/stat.h>
#include <linux/pm_runtime.h>

#include <linux/mmc/host.h>
#include <linux/mmc/card.h>
#include <linux/mmc/mmc.h>
#include <linux/mmc/sd.h>

#include "core.h"
#include "bus.h"
#include "mmc_ops.h"
#include "sd.h"
#include "sd_ops.h"

static const unsigned int tran_exp[] = {
	10000,		100000,		1000000,	10000000,
	0,		0,		0,		0
};

static const unsigned char tran_mant[] = {
	0,	10,	12,	13,	15,	20,	25,	30,
	35,	40,	45,	50,	55,	60,	70,	80,
};

static const unsigned int tacc_exp[] = {
	1,	10,	100,	1000,	10000,	100000,	1000000, 10000000,
};

static const unsigned int tacc_mant[] = {
	0,	10,	12,	13,	15,	20,	25,	30,
	35,	40,	45,	50,	55,	60,	70,	80,
};

static const unsigned int sd_au_size[] = {
	0,		SZ_16K / 512,		SZ_32K / 512,	SZ_64K / 512,
	SZ_128K / 512,	SZ_256K / 512,		SZ_512K / 512,	SZ_1M / 512,
	SZ_2M / 512,	SZ_4M / 512,		SZ_8M / 512,	(SZ_8M + SZ_4M) / 512,
	SZ_16M / 512,	(SZ_16M + SZ_8M) / 512,	SZ_32M / 512,	SZ_64M / 512,
};

#define UNSTUFF_BITS(resp,start,size)					\
	({								\
		const int __size = size;				\
		const u32 __mask = (__size < 32 ? 1 << __size : 0) - 1;	\
		const int __off = 3 - ((start) / 32);			\
		const int __shft = (start) & 31;			\
		u32 __res;						\
									\
		__res = resp[__off] >> __shft;				\
		if (__size + __shft > 32)				\
			__res |= resp[__off-1] << ((32 - __shft) % 32);	\
		__res & __mask;						\
	})

/*
 * Given the decoded CSD structure, decode the raw CID to our CID structure.
 */
void mmc_decode_cid(struct mmc_card *card)
{
	u32 *resp = card->raw_cid;

	memset(&card->cid, 0, sizeof(struct mmc_cid));

	/*
	 * SD doesn't currently have a version field so we will
	 * have to assume we can parse this.
	 */
	card->cid.manfid		= UNSTUFF_BITS(resp, 120, 8);
	card->cid.oemid			= UNSTUFF_BITS(resp, 104, 16);
	card->cid.prod_name[0]		= UNSTUFF_BITS(resp, 96, 8);
	card->cid.prod_name[1]		= UNSTUFF_BITS(resp, 88, 8);
	card->cid.prod_name[2]		= UNSTUFF_BITS(resp, 80, 8);
	card->cid.prod_name[3]		= UNSTUFF_BITS(resp, 72, 8);
	card->cid.prod_name[4]		= UNSTUFF_BITS(resp, 64, 8);
	card->cid.hwrev			= UNSTUFF_BITS(resp, 60, 4);
	card->cid.fwrev			= UNSTUFF_BITS(resp, 56, 4);
	card->cid.serial		= UNSTUFF_BITS(resp, 24, 32);
	card->cid.year			= UNSTUFF_BITS(resp, 12, 8);
	card->cid.month			= UNSTUFF_BITS(resp, 8, 4);

	card->cid.year += 2000; /* SD cards year offset */
}

/*
 * Given a 128-bit response, decode to our card CSD structure.
 */
static int mmc_decode_csd(struct mmc_card *card)
{
	struct mmc_csd *csd = &card->csd;
	unsigned int e, m, csd_struct;
	u32 *resp = card->raw_csd;

	csd_struct = UNSTUFF_BITS(resp, 126, 2);

	switch (csd_struct) {
	case 0:
		m = UNSTUFF_BITS(resp, 115, 4);
		e = UNSTUFF_BITS(resp, 112, 3);
		csd->tacc_ns	 = (tacc_exp[e] * tacc_mant[m] + 9) / 10;
		csd->tacc_clks	 = UNSTUFF_BITS(resp, 104, 8) * 100;

		m = UNSTUFF_BITS(resp, 99, 4);
		e = UNSTUFF_BITS(resp, 96, 3);
		csd->max_dtr	  = tran_exp[e] * tran_mant[m];
		csd->cmdclass	  = UNSTUFF_BITS(resp, 84, 12);

		e = UNSTUFF_BITS(resp, 47, 3);
		m = UNSTUFF_BITS(resp, 62, 12);
		csd->capacity	  = (1 + m) << (e + 2);

		csd->read_blkbits = UNSTUFF_BITS(resp, 80, 4);
		csd->read_partial = UNSTUFF_BITS(resp, 79, 1);
		csd->write_misalign = UNSTUFF_BITS(resp, 78, 1);
		csd->read_misalign = UNSTUFF_BITS(resp, 77, 1);
		csd->dsr_imp = UNSTUFF_BITS(resp, 76, 1);
		csd->r2w_factor = UNSTUFF_BITS(resp, 26, 3);
		csd->write_blkbits = UNSTUFF_BITS(resp, 22, 4);
		csd->write_partial = UNSTUFF_BITS(resp, 21, 1);

		if (UNSTUFF_BITS(resp, 46, 1)) {
			csd->erase_size = 1;
		} else if (csd->write_blkbits >= 9) {
			csd->erase_size = UNSTUFF_BITS(resp, 39, 7) + 1;
			csd->erase_size <<= csd->write_blkbits - 9;
		}
		break;
	case 1:
		/*
		 * This is a block-addressed SDHC or SDXC card. Most
		 * interesting fields are unused and have fixed
		 * values. To avoid getting tripped by buggy cards,
		 * we assume those fixed values ourselves.
		 */
		mmc_card_set_blockaddr(card);

		csd->tacc_ns	 = 0; /* Unused */
		csd->tacc_clks	 = 0; /* Unused */

		m = UNSTUFF_BITS(resp, 99, 4);
		e = UNSTUFF_BITS(resp, 96, 3);
		csd->max_dtr	  = tran_exp[e] * tran_mant[m];
		csd->cmdclass	  = UNSTUFF_BITS(resp, 84, 12);
		csd->c_size	  = UNSTUFF_BITS(resp, 48, 22);

		/* SDXC cards have a minimum C_SIZE of 0x00FFFF */
		if (csd->c_size >= 0xFFFF)
			mmc_card_set_ext_capacity(card);

		m = UNSTUFF_BITS(resp, 48, 22);
		csd->capacity     = (1 + m) << 10;

		csd->read_blkbits = 9;
		csd->read_partial = 0;
		csd->write_misalign = 0;
		csd->read_misalign = 0;
		csd->r2w_factor = 4; /* Unused */
		csd->write_blkbits = 9;
		csd->write_partial = 0;
		csd->erase_size = 1;
		break;
	default:
		pr_err("%s: unrecognised CSD structure version %d\n",
			mmc_hostname(card->host), csd_struct);
		return -EINVAL;
	}

	card->erase_size = csd->erase_size;

	return 0;
}

/*
 * Given a 64-bit response, decode to our card SCR structure.
 */
static int mmc_decode_scr(struct mmc_card *card)
{
	struct sd_scr *scr = &card->scr;
	unsigned int scr_struct;
	u32 resp[4];

	resp[3] = card->raw_scr[1];
	resp[2] = card->raw_scr[0];

	scr_struct = UNSTUFF_BITS(resp, 60, 4);
	if (scr_struct != 0) {
		pr_err("%s: unrecognised SCR structure version %d\n",
			mmc_hostname(card->host), scr_struct);
		return -EINVAL;
	}

	scr->sda_vsn = UNSTUFF_BITS(resp, 56, 4);
	scr->bus_widths = UNSTUFF_BITS(resp, 48, 4);
	if (scr->sda_vsn == SCR_SPEC_VER_2)
		/* Check if Physical Layer Spec v3.0 is supported */
		scr->sda_spec3 = UNSTUFF_BITS(resp, 47, 1);

	if (UNSTUFF_BITS(resp, 55, 1))
		card->erased_byte = 0xFF;
	else
		card->erased_byte = 0x0;

	if (scr->sda_spec3)
		scr->cmds = UNSTUFF_BITS(resp, 32, 2);
	return 0;
}

/*
 * Fetch and process SD Status register.
 */
static int mmc_read_ssr(struct mmc_card *card)
{
	unsigned int au, es, et, eo;
	int err, i;
	u32 *ssr;

	if (!(card->csd.cmdclass & CCC_APP_SPEC)) {
		pr_warn("%s: card lacks mandatory SD Status function\n",
			mmc_hostname(card->host));
		return 0;
	}

	ssr = kmalloc(64, GFP_KERNEL);
	if (!ssr)
		return -ENOMEM;

	err = mmc_app_sd_status(card, ssr);
	if (err) {
		pr_warn("%s: problem reading SD Status register\n",
			mmc_hostname(card->host));
		err = 0;
		goto out;
	}

	for (i = 0; i < 16; i++)
		ssr[i] = be32_to_cpu(ssr[i]);

	/*
	 * UNSTUFF_BITS only works with four u32s so we have to offset the
	 * bitfield positions accordingly.
	 */
	au = UNSTUFF_BITS(ssr, 428 - 384, 4);
	if (au) {
		if (au <= 9 || card->scr.sda_spec3) {
			card->ssr.au = sd_au_size[au];
			es = UNSTUFF_BITS(ssr, 408 - 384, 16);
			et = UNSTUFF_BITS(ssr, 402 - 384, 6);
			if (es && et) {
				eo = UNSTUFF_BITS(ssr, 400 - 384, 2);
				card->ssr.erase_timeout = (et * 1000) / es;
				card->ssr.erase_offset = eo * 1000;
			}
		} else {
			pr_warn("%s: SD Status: Invalid Allocation Unit size\n",
				mmc_hostname(card->host));
		}
	}
out:
	kfree(ssr);
	return err;
}

/*
 * Fetches and decodes switch information
 */
static int mmc_read_switch(struct mmc_card *card)
{
	int err;
	u8 *status;

	if (card->scr.sda_vsn < SCR_SPEC_VER_1)
		return 0;

	if (!(card->csd.cmdclass & CCC_SWITCH)) {
		pr_warn("%s: card lacks mandatory switch function, performance might suffer\n",
			mmc_hostname(card->host));
		return 0;
	}

	err = -EIO;

	status = kmalloc(64, GFP_KERNEL);
	if (!status) {
		pr_err("%s: could not allocate a buffer for "
			"switch capabilities.\n",
			mmc_hostname(card->host));
		return -ENOMEM;
	}

	/*
	 * Find out the card's support bits with a mode 0 operation.
	 * The argument does not matter, as the support bits do not
	 * change with the arguments.
	 */
	err = mmc_sd_switch(card, 0, 0, 0, status);
	if (err) {
		/*
		 * If the host or the card can't do the switch,
		 * fail more gracefully.
		 */
		if (err != -EINVAL && err != -ENOSYS && err != -EFAULT)
			goto out;

		pr_warn("%s: problem reading Bus Speed modes\n",
			mmc_hostname(card->host));
		err = 0;

		goto out;
	}

	if (status[13] & SD_MODE_HIGH_SPEED)
		card->sw_caps.hs_max_dtr = HIGH_SPEED_MAX_DTR;

	if (card->scr.sda_spec3) {
		card->sw_caps.sd3_bus_mode = status[13];
		/* Driver Strengths supported by the card */
		card->sw_caps.sd3_drv_type = status[9];
		card->sw_caps.sd3_curr_limit = status[7] | status[6] << 8;
	}

out:
	kfree(status);

	return err;
}

/*
 * Test if the card supports high-speed mode and, if so, switch to it.
 */
int mmc_sd_switch_hs(struct mmc_card *card)
{
	int err;
	u8 *status;

	if (card->scr.sda_vsn < SCR_SPEC_VER_1)
		return 0;

	if (!(card->csd.cmdclass & CCC_SWITCH))
		return 0;

	if (!(card->host->caps & MMC_CAP_SD_HIGHSPEED))
		return 0;

	if (card->sw_caps.hs_max_dtr == 0)
		return 0;

	status = kmalloc(64, GFP_KERNEL);
	if (!status) {
		pr_err("%s: could not allocate a buffer for "
			"switch capabilities.\n", mmc_hostname(card->host));
		return -ENOMEM;
	}

	err = mmc_sd_switch(card, 1, 0, 1, status);
	if (err)
		goto out;

	if ((status[16] & 0xF) != 1) {
		pr_warn("%s: Problem switching card into high-speed mode!\n",
			mmc_hostname(card->host));
		err = 0;
	} else {
		err = 1;
	}

out:
	kfree(status);

	return err;
}

static int sd_select_driver_type(struct mmc_card *card, u8 *status)
{
	int card_drv_type, drive_strength, drv_type;
	int err;

	card->drive_strength = 0;

	card_drv_type = card->sw_caps.sd3_drv_type | SD_DRIVER_TYPE_B;

	drive_strength = mmc_select_drive_strength(card,
						   card->sw_caps.uhs_max_dtr,
						   card_drv_type, &drv_type);

	if (drive_strength) {
		err = mmc_sd_switch(card, 1, 2, drive_strength, status);
		if (err)
			return err;
		if ((status[15] & 0xF) != drive_strength) {
			pr_warn("%s: Problem setting drive strength!\n",
				mmc_hostname(card->host));
			return 0;
		}
		card->drive_strength = drive_strength;
	}

	if (drv_type)
		mmc_set_driver_type(card->host, drv_type);

	return 0;
}

static void sd_update_bus_speed_mode(struct mmc_card *card)
{
	/*
	 * If the host doesn't support any of the UHS-I modes, fallback on
	 * default speed.
	 */
	if (!mmc_host_uhs(card->host)) {
		card->sd_bus_speed = 0;
		return;
	}

	if ((card->host->caps & MMC_CAP_UHS_SDR104) &&
	    (card->sw_caps.sd3_bus_mode & SD_MODE_UHS_SDR104)) {
			card->sd_bus_speed = UHS_SDR104_BUS_SPEED;
	} else if ((card->host->caps & MMC_CAP_UHS_DDR50) &&
		   (card->sw_caps.sd3_bus_mode & SD_MODE_UHS_DDR50)) {
			card->sd_bus_speed = UHS_DDR50_BUS_SPEED;
	} else if ((card->host->caps & (MMC_CAP_UHS_SDR104 |
		    MMC_CAP_UHS_SDR50)) && (card->sw_caps.sd3_bus_mode &
		    SD_MODE_UHS_SDR50)) {
			card->sd_bus_speed = UHS_SDR50_BUS_SPEED;
	} else if ((card->host->caps & (MMC_CAP_UHS_SDR104 |
		    MMC_CAP_UHS_SDR50 | MMC_CAP_UHS_SDR25)) &&
		   (card->sw_caps.sd3_bus_mode & SD_MODE_UHS_SDR25)) {
			card->sd_bus_speed = UHS_SDR25_BUS_SPEED;
	} else if ((card->host->caps & (MMC_CAP_UHS_SDR104 |
		    MMC_CAP_UHS_SDR50 | MMC_CAP_UHS_SDR25 |
		    MMC_CAP_UHS_SDR12)) && (card->sw_caps.sd3_bus_mode &
		    SD_MODE_UHS_SDR12)) {
			card->sd_bus_speed = UHS_SDR12_BUS_SPEED;
	}
}

static int sd_set_bus_speed_mode(struct mmc_card *card, u8 *status)
{
	int err;
	unsigned int timing = 0;

	switch (card->sd_bus_speed) {
	case UHS_SDR104_BUS_SPEED:
		timing = MMC_TIMING_UHS_SDR104;
		card->sw_caps.uhs_max_dtr = UHS_SDR104_MAX_DTR;
		break;
	case UHS_DDR50_BUS_SPEED:
		timing = MMC_TIMING_UHS_DDR50;
		card->sw_caps.uhs_max_dtr = UHS_DDR50_MAX_DTR;
		break;
	case UHS_SDR50_BUS_SPEED:
		timing = MMC_TIMING_UHS_SDR50;
		card->sw_caps.uhs_max_dtr = UHS_SDR50_MAX_DTR;
		break;
	case UHS_SDR25_BUS_SPEED:
		timing = MMC_TIMING_UHS_SDR25;
		card->sw_caps.uhs_max_dtr = UHS_SDR25_MAX_DTR;
		break;
	case UHS_SDR12_BUS_SPEED:
		timing = MMC_TIMING_UHS_SDR12;
		card->sw_caps.uhs_max_dtr = UHS_SDR12_MAX_DTR;
		break;
	default:
		return 0;
	}

	err = mmc_sd_switch(card, 1, 0, card->sd_bus_speed, status);
	if (err)
		return err;

	if ((status[16] & 0xF) != card->sd_bus_speed)
		pr_warn("%s: Problem setting bus speed mode!\n",
			mmc_hostname(card->host));
	else {
		mmc_set_timing(card->host, timing);
		mmc_set_clock(card->host, card->sw_caps.uhs_max_dtr);
	}

	return 0;
}

/* Get host's max current setting at its current voltage */
static u32 sd_get_host_max_current(struct mmc_host *host)
{
	u32 voltage, max_current;

	voltage = 1 << host->ios.vdd;
	switch (voltage) {
	case MMC_VDD_165_195:
		max_current = host->max_current_180;
		break;
	case MMC_VDD_29_30:
	case MMC_VDD_30_31:
		max_current = host->max_current_300;
		break;
	case MMC_VDD_32_33:
	case MMC_VDD_33_34:
		max_current = host->max_current_330;
		break;
	default:
		max_current = 0;
	}

	return max_current;
}

static int sd_set_current_limit(struct mmc_card *card, u8 *status)
{
	int current_limit = SD_SET_CURRENT_NO_CHANGE;
	int i, err;
	u32 max_current;

	/*
	 * Current limit switch is only defined for SDR50, SDR104, and DDR50
	 * bus speed modes. For other bus speed modes, we do not change the
	 * current limit.
	 */
	if ((card->sd_bus_speed != UHS_SDR50_BUS_SPEED) &&
	    (card->sd_bus_speed != UHS_SDR104_BUS_SPEED) &&
	    (card->sd_bus_speed != UHS_DDR50_BUS_SPEED))
		return 0;

	/*
	 * Host has different current capabilities when operating at
	 * different voltages, so find out its max current first.
	 */
	max_current = sd_get_host_max_current(card->host);

	/*
	 * We only check host's capability here, if we set a limit that is
	 * higher than the card's maximum current, the card will be using its
	 * maximum current, e.g. if the card's maximum current is 300ma, and
	 * when we set current limit to 200ma, the card will draw 200ma, and
	 * when we set current limit to 400/600/800ma, the card will draw its
	 * maximum 300ma from the host.
	 *
	 * The above is incorrect: if we try to set a current limit that is
	 * not supported by the card, the card can rightfully error out the
	 * attempt, and remain at the default current limit.  This results
	 * in a 300mA card being limited to 200mA even though the host
	 * supports 800mA. Failures seen with SanDisk 8GB UHS cards with
	 * an iMX6 host. --rmk
	 */
	if (max_current >= 800 &&
	    card->sw_caps.sd3_curr_limit & SD_MAX_CURRENT_800)
		current_limit = SD_SET_CURRENT_LIMIT_800;
	else if (max_current >= 600 &&
		 card->sw_caps.sd3_curr_limit & SD_MAX_CURRENT_600)
		current_limit = SD_SET_CURRENT_LIMIT_600;
	else if (max_current >= 400 &&
		 card->sw_caps.sd3_curr_limit & SD_MAX_CURRENT_400)
		current_limit = SD_SET_CURRENT_LIMIT_400;
	else if (max_current >= 200 &&
		 card->sw_caps.sd3_curr_limit & SD_MAX_CURRENT_200)
		current_limit = SD_SET_CURRENT_LIMIT_200;

	if (current_limit == SD_SET_CURRENT_NO_CHANGE)
		return 0;

	for (i = current_limit; i >= 0; i--) {
		err = mmc_sd_switch(card, 1, 3, i, status);
		if (err)
			continue;

		if (((status[15] >> 4) & 0x0F) != i) {
			pr_debug("%s: Problem setting current limit to %d!\n",
				mmc_hostname(card->host), i);
		} else {
			break;
		}
	}

	return err;
}

/*
 * UHS-I specific initialization procedure
 */
static int mmc_sd_init_uhs_card(struct mmc_card *card)
{
	int err;
	u8 *status;

	if (!card->scr.sda_spec3)
		return 0;

	if (!(card->csd.cmdclass & CCC_SWITCH))
		return 0;

	status = kmalloc(64, GFP_KERNEL);
	if (!status) {
		pr_err("%s: could not allocate a buffer for "
			"switch capabilities.\n", mmc_hostname(card->host));
		return -ENOMEM;
	}

	/* Set 4-bit bus width */
	if ((card->host->caps & MMC_CAP_4_BIT_DATA) &&
	    (card->scr.bus_widths & SD_SCR_BUS_WIDTH_4)) {
		err = mmc_app_set_bus_width(card, MMC_BUS_WIDTH_4);
		if (err)
			goto out;

		mmc_set_bus_width(card->host, MMC_BUS_WIDTH_4);
	}

	/*
	 * Select the bus speed mode depending on host
	 * and card capability.
	 */
	sd_update_bus_speed_mode(card);

	/* Set the driver strength for the card */
	err = sd_select_driver_type(card, status);
	if (err)
		goto out;

	/* Set current limit for the card */
	err = sd_set_current_limit(card, status);
	if (err)
		goto out;

	/* Set bus speed mode of the card */
	err = sd_set_bus_speed_mode(card, status);
	if (err)
		goto out;

	/*
	 * SPI mode doesn't define CMD19 and tuning is only valid for SDR50 and
	 * SDR104 mode SD-cards. Note that tuning is mandatory for SDR104.
	 */
	if (!mmc_host_is_spi(card->host) &&
		(card->host->ios.timing == MMC_TIMING_UHS_SDR50 ||
<<<<<<< HEAD
		 card->host->ios.timing == MMC_TIMING_UHS_SDR104))
		err = mmc_execute_tuning(card);
=======
		 card->host->ios.timing == MMC_TIMING_UHS_DDR50 ||
		 card->host->ios.timing == MMC_TIMING_UHS_SDR104)) {
		err = mmc_execute_tuning(card);

		/*
		 * As SD Specifications Part1 Physical Layer Specification
		 * Version 3.01 says, CMD19 tuning is available for unlocked
		 * cards in transfer state of 1.8V signaling mode. The small
		 * difference between v3.00 and 3.01 spec means that CMD19
		 * tuning is also available for DDR50 mode.
		 */
		if (err && card->host->ios.timing == MMC_TIMING_UHS_DDR50) {
			pr_warn("%s: ddr50 tuning failed\n",
				mmc_hostname(card->host));
			err = 0;
		}
	}

>>>>>>> c252409a
out:
	kfree(status);

	return err;
}

MMC_DEV_ATTR(cid, "%08x%08x%08x%08x\n", card->raw_cid[0], card->raw_cid[1],
	card->raw_cid[2], card->raw_cid[3]);
MMC_DEV_ATTR(csd, "%08x%08x%08x%08x\n", card->raw_csd[0], card->raw_csd[1],
	card->raw_csd[2], card->raw_csd[3]);
MMC_DEV_ATTR(scr, "%08x%08x\n", card->raw_scr[0], card->raw_scr[1]);
MMC_DEV_ATTR(date, "%02d/%04d\n", card->cid.month, card->cid.year);
MMC_DEV_ATTR(erase_size, "%u\n", card->erase_size << 9);
MMC_DEV_ATTR(preferred_erase_size, "%u\n", card->pref_erase << 9);
MMC_DEV_ATTR(fwrev, "0x%x\n", card->cid.fwrev);
MMC_DEV_ATTR(hwrev, "0x%x\n", card->cid.hwrev);
MMC_DEV_ATTR(manfid, "0x%06x\n", card->cid.manfid);
MMC_DEV_ATTR(name, "%s\n", card->cid.prod_name);
MMC_DEV_ATTR(oemid, "0x%04x\n", card->cid.oemid);
MMC_DEV_ATTR(serial, "0x%08x\n", card->cid.serial);


static struct attribute *sd_std_attrs[] = {
	&dev_attr_cid.attr,
	&dev_attr_csd.attr,
	&dev_attr_scr.attr,
	&dev_attr_date.attr,
	&dev_attr_erase_size.attr,
	&dev_attr_preferred_erase_size.attr,
	&dev_attr_fwrev.attr,
	&dev_attr_hwrev.attr,
	&dev_attr_manfid.attr,
	&dev_attr_name.attr,
	&dev_attr_oemid.attr,
	&dev_attr_serial.attr,
	NULL,
};
ATTRIBUTE_GROUPS(sd_std);

struct device_type sd_type = {
	.groups = sd_std_groups,
};

/*
 * Fetch CID from card.
 */
int mmc_sd_get_cid(struct mmc_host *host, u32 ocr, u32 *cid, u32 *rocr)
{
	int err;
	u32 max_current;
	int retries = 10;
	u32 pocr = ocr;

try_again:
	if (!retries) {
		ocr &= ~SD_OCR_S18R;
		pr_warn("%s: Skipping voltage switch\n", mmc_hostname(host));
	}

	/*
	 * Since we're changing the OCR value, we seem to
	 * need to tell some cards to go back to the idle
	 * state.  We wait 1ms to give cards time to
	 * respond.
	 */
	mmc_go_idle(host);

	/*
	 * If SD_SEND_IF_COND indicates an SD 2.0
	 * compliant card and we should set bit 30
	 * of the ocr to indicate that we can handle
	 * block-addressed SDHC cards.
	 */
	err = mmc_send_if_cond(host, ocr);
	if (!err)
		ocr |= SD_OCR_CCS;

	/*
	 * If the host supports one of UHS-I modes, request the card
	 * to switch to 1.8V signaling level. If the card has failed
	 * repeatedly to switch however, skip this.
	 */
	if (retries && mmc_host_uhs(host))
		ocr |= SD_OCR_S18R;

	/*
	 * If the host can supply more than 150mA at current voltage,
	 * XPC should be set to 1.
	 */
	max_current = sd_get_host_max_current(host);
	if (max_current > 150)
		ocr |= SD_OCR_XPC;

	err = mmc_send_app_op_cond(host, ocr, rocr);
	if (err)
		return err;

	/*
	 * In case CCS and S18A in the response is set, start Signal Voltage
	 * Switch procedure. SPI mode doesn't support CMD11.
	 */
	if (!mmc_host_is_spi(host) && rocr &&
	   ((*rocr & 0x41000000) == 0x41000000)) {
		err = mmc_set_signal_voltage(host, MMC_SIGNAL_VOLTAGE_180,
					pocr);
		if (err == -EAGAIN) {
			retries--;
			goto try_again;
		} else if (err) {
			retries = 0;
			goto try_again;
		}
	}

	if (mmc_host_is_spi(host))
		err = mmc_send_cid(host, cid);
	else
		err = mmc_all_send_cid(host, cid);

	return err;
}

int mmc_sd_get_csd(struct mmc_host *host, struct mmc_card *card)
{
	int err;

	/*
	 * Fetch CSD from card.
	 */
	err = mmc_send_csd(card, card->raw_csd);
	if (err)
		return err;

	err = mmc_decode_csd(card);
	if (err)
		return err;

	return 0;
}

static int mmc_sd_get_ro(struct mmc_host *host)
{
	int ro;

	/*
	 * Some systems don't feature a write-protect pin and don't need one.
	 * E.g. because they only have micro-SD card slot. For those systems
	 * assume that the SD card is always read-write.
	 */
	if (host->caps2 & MMC_CAP2_NO_WRITE_PROTECT)
		return 0;

	if (!host->ops->get_ro)
		return -1;

	ro = host->ops->get_ro(host);

	return ro;
}

int mmc_sd_setup_card(struct mmc_host *host, struct mmc_card *card,
	bool reinit)
{
	int err;

	if (!reinit) {
		/*
		 * Fetch SCR from card.
		 */
		err = mmc_app_send_scr(card, card->raw_scr);
		if (err)
			return err;

		err = mmc_decode_scr(card);
		if (err)
			return err;

		/*
		 * Fetch and process SD Status register.
		 */
		err = mmc_read_ssr(card);
		if (err)
			return err;

		/* Erase init depends on CSD and SSR */
		mmc_init_erase(card);

		/*
		 * Fetch switch information from card.
		 */
		err = mmc_read_switch(card);
		if (err)
			return err;
	}

	/*
	 * For SPI, enable CRC as appropriate.
	 * This CRC enable is located AFTER the reading of the
	 * card registers because some SDHC cards are not able
	 * to provide valid CRCs for non-512-byte blocks.
	 */
	if (mmc_host_is_spi(host)) {
		err = mmc_spi_set_crc(host, use_spi_crc);
		if (err)
			return err;
	}

	/*
	 * Check if read-only switch is active.
	 */
	if (!reinit) {
		int ro = mmc_sd_get_ro(host);

		if (ro < 0) {
			pr_warn("%s: host does not support reading read-only switch, assuming write-enable\n",
				mmc_hostname(host));
		} else if (ro > 0) {
			mmc_card_set_readonly(card);
		}
	}

	return 0;
}

unsigned mmc_sd_get_max_clock(struct mmc_card *card)
{
	unsigned max_dtr = (unsigned int)-1;

	if (mmc_card_hs(card)) {
		if (max_dtr > card->sw_caps.hs_max_dtr)
			max_dtr = card->sw_caps.hs_max_dtr;
	} else if (max_dtr > card->csd.max_dtr) {
		max_dtr = card->csd.max_dtr;
	}

	return max_dtr;
}

/*
 * Handle the detection and initialisation of a card.
 *
 * In the case of a resume, "oldcard" will contain the card
 * we're trying to reinitialise.
 */
static int mmc_sd_init_card(struct mmc_host *host, u32 ocr,
	struct mmc_card *oldcard)
{
	struct mmc_card *card;
	int err;
	u32 cid[4];
	u32 rocr = 0;

	BUG_ON(!host);
	WARN_ON(!host->claimed);

	err = mmc_sd_get_cid(host, ocr, cid, &rocr);
	if (err)
		return err;

	if (oldcard) {
		if (memcmp(cid, oldcard->raw_cid, sizeof(cid)) != 0)
			return -ENOENT;

		card = oldcard;
	} else {
		/*
		 * Allocate card structure.
		 */
		card = mmc_alloc_card(host, &sd_type);
		if (IS_ERR(card))
			return PTR_ERR(card);

		card->ocr = ocr;
		card->type = MMC_TYPE_SD;
		memcpy(card->raw_cid, cid, sizeof(card->raw_cid));
	}

	/*
	 * Call the optional HC's init_card function to handle quirks.
	 */
	if (host->ops->init_card)
		host->ops->init_card(host, card);

	/*
	 * For native busses:  get card RCA and quit open drain mode.
	 */
	if (!mmc_host_is_spi(host)) {
		err = mmc_send_relative_addr(host, &card->rca);
		if (err)
			goto free_card;
	}

	if (!oldcard) {
		err = mmc_sd_get_csd(host, card);
		if (err)
			goto free_card;

		mmc_decode_cid(card);
	}

	/*
	 * handling only for cards supporting DSR and hosts requesting
	 * DSR configuration
	 */
	if (card->csd.dsr_imp && host->dsr_req)
		mmc_set_dsr(host);

	/*
	 * Select card, as all following commands rely on that.
	 */
	if (!mmc_host_is_spi(host)) {
		err = mmc_select_card(card);
		if (err)
			goto free_card;
	}

	err = mmc_sd_setup_card(host, card, oldcard != NULL);
	if (err)
		goto free_card;

	/* Initialization sequence for UHS-I cards */
	if (rocr & SD_ROCR_S18A) {
		err = mmc_sd_init_uhs_card(card);
		if (err)
			goto free_card;
	} else {
		/*
		 * Attempt to change to high-speed (if supported)
		 */
		err = mmc_sd_switch_hs(card);
		if (err > 0)
			mmc_set_timing(card->host, MMC_TIMING_SD_HS);
		else if (err)
			goto free_card;

		/*
		 * Set bus speed.
		 */
		mmc_set_clock(host, mmc_sd_get_max_clock(card));

		/*
		 * Switch to wider bus (if supported).
		 */
		if ((host->caps & MMC_CAP_4_BIT_DATA) &&
			(card->scr.bus_widths & SD_SCR_BUS_WIDTH_4)) {
			err = mmc_app_set_bus_width(card, MMC_BUS_WIDTH_4);
			if (err)
				goto free_card;

			mmc_set_bus_width(host, MMC_BUS_WIDTH_4);
		}
	}

	host->card = card;
	return 0;

free_card:
	if (!oldcard)
		mmc_remove_card(card);

	return err;
}

/*
 * Host is being removed. Free up the current card.
 */
static void mmc_sd_remove(struct mmc_host *host)
{
	BUG_ON(!host);
	BUG_ON(!host->card);

	mmc_remove_card(host->card);
	host->card = NULL;
}

/*
 * Card detection - card is alive.
 */
static int mmc_sd_alive(struct mmc_host *host)
{
	return mmc_send_status(host->card, NULL);
}

/*
 * Card detection callback from host.
 */
static void mmc_sd_detect(struct mmc_host *host)
{
	int err;

	BUG_ON(!host);
	BUG_ON(!host->card);

	mmc_get_card(host->card);

	/*
	 * Just check if our card has been removed.
	 */
	err = _mmc_detect_card_removed(host);

	mmc_put_card(host->card);

	if (err) {
		mmc_sd_remove(host);

		mmc_claim_host(host);
		mmc_detach_bus(host);
		mmc_power_off(host);
		mmc_release_host(host);
	}
}

static int _mmc_sd_suspend(struct mmc_host *host)
{
	int err = 0;

	BUG_ON(!host);
	BUG_ON(!host->card);

	mmc_claim_host(host);

	if (mmc_card_suspended(host->card))
		goto out;

	if (!mmc_host_is_spi(host))
		err = mmc_deselect_cards(host);

	if (!err) {
		mmc_power_off(host);
		mmc_card_set_suspended(host->card);
	}

out:
	mmc_release_host(host);
	return err;
}

/*
 * Callback for suspend
 */
static int mmc_sd_suspend(struct mmc_host *host)
{
	int err;

	err = _mmc_sd_suspend(host);
	if (!err) {
		pm_runtime_disable(&host->card->dev);
		pm_runtime_set_suspended(&host->card->dev);
	}

	return err;
}

/*
 * This function tries to determine if the same card is still present
 * and, if so, restore all state to it.
 */
static int _mmc_sd_resume(struct mmc_host *host)
{
	int err = 0;

	BUG_ON(!host);
	BUG_ON(!host->card);

	mmc_claim_host(host);

	if (!mmc_card_suspended(host->card))
		goto out;

	mmc_power_up(host, host->card->ocr);
	err = mmc_sd_init_card(host, host->card->ocr, host->card);
	mmc_card_clr_suspended(host->card);

out:
	mmc_release_host(host);
	return err;
}

/*
 * Callback for resume
 */
static int mmc_sd_resume(struct mmc_host *host)
{
	pm_runtime_enable(&host->card->dev);
	return 0;
}

/*
 * Callback for runtime_suspend.
 */
static int mmc_sd_runtime_suspend(struct mmc_host *host)
{
	int err;

	if (!(host->caps & MMC_CAP_AGGRESSIVE_PM))
		return 0;

	err = _mmc_sd_suspend(host);
	if (err)
		pr_err("%s: error %d doing aggressive suspend\n",
			mmc_hostname(host), err);

	return err;
}

/*
 * Callback for runtime_resume.
 */
static int mmc_sd_runtime_resume(struct mmc_host *host)
{
	int err;

	err = _mmc_sd_resume(host);
	if (err && err != -ENOMEDIUM)
		pr_err("%s: error %d doing runtime resume\n",
			mmc_hostname(host), err);

	return 0;
}

static int mmc_sd_reset(struct mmc_host *host)
{
	mmc_power_cycle(host, host->card->ocr);
	return mmc_sd_init_card(host, host->card->ocr, host->card);
}

static const struct mmc_bus_ops mmc_sd_ops = {
	.remove = mmc_sd_remove,
	.detect = mmc_sd_detect,
	.runtime_suspend = mmc_sd_runtime_suspend,
	.runtime_resume = mmc_sd_runtime_resume,
	.suspend = mmc_sd_suspend,
	.resume = mmc_sd_resume,
	.alive = mmc_sd_alive,
	.shutdown = mmc_sd_suspend,
	.reset = mmc_sd_reset,
};

/*
 * Starting point for SD card init.
 */
int mmc_attach_sd(struct mmc_host *host)
{
	int err;
	u32 ocr, rocr;

	BUG_ON(!host);
	WARN_ON(!host->claimed);

	err = mmc_send_app_op_cond(host, 0, &ocr);
	if (err)
		return err;

	mmc_attach_bus(host, &mmc_sd_ops);
	if (host->ocr_avail_sd)
		host->ocr_avail = host->ocr_avail_sd;

	/*
	 * We need to get OCR a different way for SPI.
	 */
	if (mmc_host_is_spi(host)) {
		mmc_go_idle(host);

		err = mmc_spi_read_ocr(host, 0, &ocr);
		if (err)
			goto err;
	}

	rocr = mmc_select_voltage(host, ocr);

	/*
	 * Can we support the voltage(s) of the card(s)?
	 */
	if (!rocr) {
		err = -EINVAL;
		goto err;
	}

	/*
	 * Detect and init the card.
	 */
	err = mmc_sd_init_card(host, rocr, NULL);
	if (err)
		goto err;

	mmc_release_host(host);
	err = mmc_add_card(host->card);
	if (err)
		goto remove_card;

	mmc_claim_host(host);
	return 0;

remove_card:
	mmc_remove_card(host->card);
	host->card = NULL;
	mmc_claim_host(host);
err:
	mmc_detach_bus(host);

	pr_err("%s: error %d whilst initialising SD card\n",
		mmc_hostname(host), err);

	return err;
}<|MERGE_RESOLUTION|>--- conflicted
+++ resolved
@@ -644,10 +644,10 @@
 	 */
 	if (!mmc_host_is_spi(card->host) &&
 		(card->host->ios.timing == MMC_TIMING_UHS_SDR50 ||
-<<<<<<< HEAD
+/*
 		 card->host->ios.timing == MMC_TIMING_UHS_SDR104))
 		err = mmc_execute_tuning(card);
-=======
+*/
 		 card->host->ios.timing == MMC_TIMING_UHS_DDR50 ||
 		 card->host->ios.timing == MMC_TIMING_UHS_SDR104)) {
 		err = mmc_execute_tuning(card);
@@ -666,7 +666,6 @@
 		}
 	}
 
->>>>>>> c252409a
 out:
 	kfree(status);
 
