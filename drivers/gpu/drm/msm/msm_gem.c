// SPDX-License-Identifier: GPL-2.0-only
/*
 * Copyright (C) 2013 Red Hat
 * Author: Rob Clark <robdclark@gmail.com>
 */

#include <linux/dma-map-ops.h>
#include <linux/vmalloc.h>
#include <linux/spinlock.h>
#include <linux/shmem_fs.h>
#include <linux/dma-buf.h>
#include <linux/pfn_t.h>

#include <drm/drm_prime.h>

#include "msm_drv.h"
#include "msm_fence.h"
#include "msm_gem.h"
#include "msm_gpu.h"
#include "msm_mmu.h"

static dma_addr_t physaddr(struct drm_gem_object *obj)
{
	struct msm_gem_object *msm_obj = to_msm_bo(obj);
	struct msm_drm_private *priv = obj->dev->dev_private;
	return (((dma_addr_t)msm_obj->vram_node->start) << PAGE_SHIFT) +
			priv->vram.paddr;
}

static bool use_pages(struct drm_gem_object *obj)
{
	struct msm_gem_object *msm_obj = to_msm_bo(obj);
	return !msm_obj->vram_node;
}

/*
 * Cache sync.. this is a bit over-complicated, to fit dma-mapping
 * API.  Really GPU cache is out of scope here (handled on cmdstream)
 * and all we need to do is invalidate newly allocated pages before
 * mapping to CPU as uncached/writecombine.
 *
 * On top of this, we have the added headache, that depending on
 * display generation, the display's iommu may be wired up to either
 * the toplevel drm device (mdss), or to the mdp sub-node, meaning
 * that here we either have dma-direct or iommu ops.
 *
 * Let this be a cautionary tail of abstraction gone wrong.
 */

static void sync_for_device(struct msm_gem_object *msm_obj)
{
	struct device *dev = msm_obj->base.dev->dev;

	dma_map_sgtable(dev, msm_obj->sgt, DMA_BIDIRECTIONAL, 0);
}

static void sync_for_cpu(struct msm_gem_object *msm_obj)
{
	struct device *dev = msm_obj->base.dev->dev;

	dma_unmap_sgtable(dev, msm_obj->sgt, DMA_BIDIRECTIONAL, 0);
}

static void update_lru_active(struct drm_gem_object *obj)
{
	struct msm_drm_private *priv = obj->dev->dev_private;
	struct msm_gem_object *msm_obj = to_msm_bo(obj);

	GEM_WARN_ON(!msm_obj->pages);

	if (msm_obj->pin_count) {
		drm_gem_lru_move_tail_locked(&priv->lru.pinned, obj);
	} else if (msm_obj->madv == MSM_MADV_WILLNEED) {
		drm_gem_lru_move_tail_locked(&priv->lru.willneed, obj);
	} else {
		GEM_WARN_ON(msm_obj->madv != MSM_MADV_DONTNEED);

		drm_gem_lru_move_tail_locked(&priv->lru.dontneed, obj);
	}
}

static void update_lru_locked(struct drm_gem_object *obj)
{
	struct msm_drm_private *priv = obj->dev->dev_private;
	struct msm_gem_object *msm_obj = to_msm_bo(obj);

	msm_gem_assert_locked(&msm_obj->base);

	if (!msm_obj->pages) {
		GEM_WARN_ON(msm_obj->pin_count);

		drm_gem_lru_move_tail_locked(&priv->lru.unbacked, obj);
	} else {
		update_lru_active(obj);
	}
}

static void update_lru(struct drm_gem_object *obj)
{
	struct msm_drm_private *priv = obj->dev->dev_private;

	mutex_lock(&priv->lru.lock);
	update_lru_locked(obj);
	mutex_unlock(&priv->lru.lock);
}

/* allocate pages from VRAM carveout, used when no IOMMU: */
static struct page **get_pages_vram(struct drm_gem_object *obj, int npages)
{
	struct msm_gem_object *msm_obj = to_msm_bo(obj);
	struct msm_drm_private *priv = obj->dev->dev_private;
	dma_addr_t paddr;
	struct page **p;
	int ret, i;

	p = kvmalloc_array(npages, sizeof(struct page *), GFP_KERNEL);
	if (!p)
		return ERR_PTR(-ENOMEM);

	spin_lock(&priv->vram.lock);
	ret = drm_mm_insert_node(&priv->vram.mm, msm_obj->vram_node, npages);
	spin_unlock(&priv->vram.lock);
	if (ret) {
		kvfree(p);
		return ERR_PTR(ret);
	}

	paddr = physaddr(obj);
	for (i = 0; i < npages; i++) {
		p[i] = pfn_to_page(__phys_to_pfn(paddr));
		paddr += PAGE_SIZE;
	}

	return p;
}

static struct page **get_pages(struct drm_gem_object *obj)
{
	struct msm_gem_object *msm_obj = to_msm_bo(obj);

	msm_gem_assert_locked(obj);

	if (!msm_obj->pages) {
		struct drm_device *dev = obj->dev;
		struct page **p;
		int npages = obj->size >> PAGE_SHIFT;

		if (use_pages(obj))
			p = drm_gem_get_pages(obj);
		else
			p = get_pages_vram(obj, npages);

		if (IS_ERR(p)) {
			DRM_DEV_ERROR(dev->dev, "could not get pages: %ld\n",
					PTR_ERR(p));
			return p;
		}

		msm_obj->pages = p;

		msm_obj->sgt = drm_prime_pages_to_sg(obj->dev, p, npages);
		if (IS_ERR(msm_obj->sgt)) {
			void *ptr = ERR_CAST(msm_obj->sgt);

			DRM_DEV_ERROR(dev->dev, "failed to allocate sgt\n");
			msm_obj->sgt = NULL;
			return ptr;
		}

		/* For non-cached buffers, ensure the new pages are clean
		 * because display controller, GPU, etc. are not coherent:
		 */
		if (msm_obj->flags & MSM_BO_WC)
			sync_for_device(msm_obj);

		update_lru(obj);
	}

	return msm_obj->pages;
}

static void put_pages_vram(struct drm_gem_object *obj)
{
	struct msm_gem_object *msm_obj = to_msm_bo(obj);
	struct msm_drm_private *priv = obj->dev->dev_private;

	spin_lock(&priv->vram.lock);
	drm_mm_remove_node(msm_obj->vram_node);
	spin_unlock(&priv->vram.lock);

	kvfree(msm_obj->pages);
}

static void put_pages(struct drm_gem_object *obj)
{
	struct msm_gem_object *msm_obj = to_msm_bo(obj);

	if (msm_obj->pages) {
		if (msm_obj->sgt) {
			/* For non-cached buffers, ensure the new
			 * pages are clean because display controller,
			 * GPU, etc. are not coherent:
			 */
			if (msm_obj->flags & MSM_BO_WC)
				sync_for_cpu(msm_obj);

			sg_free_table(msm_obj->sgt);
			kfree(msm_obj->sgt);
			msm_obj->sgt = NULL;
		}

		if (use_pages(obj))
			drm_gem_put_pages(obj, msm_obj->pages, true, false);
		else
			put_pages_vram(obj);

		msm_obj->pages = NULL;
		update_lru(obj);
	}
}

static struct page **msm_gem_get_pages_locked(struct drm_gem_object *obj,
					      unsigned madv)
{
	struct msm_gem_object *msm_obj = to_msm_bo(obj);

	msm_gem_assert_locked(obj);

	if (msm_obj->madv > madv) {
		DRM_DEV_DEBUG_DRIVER(obj->dev->dev, "Invalid madv state: %u vs %u\n",
				     msm_obj->madv, madv);
		return ERR_PTR(-EBUSY);
	}

	return get_pages(obj);
}

/*
 * Update the pin count of the object, call under lru.lock
 */
void msm_gem_pin_obj_locked(struct drm_gem_object *obj)
{
	struct msm_drm_private *priv = obj->dev->dev_private;

	msm_gem_assert_locked(obj);

	to_msm_bo(obj)->pin_count++;
	drm_gem_lru_move_tail_locked(&priv->lru.pinned, obj);
}

static void pin_obj_locked(struct drm_gem_object *obj)
{
	struct msm_drm_private *priv = obj->dev->dev_private;

	mutex_lock(&priv->lru.lock);
	msm_gem_pin_obj_locked(obj);
	mutex_unlock(&priv->lru.lock);
}

struct page **msm_gem_pin_pages_locked(struct drm_gem_object *obj)
{
	struct page **p;

<<<<<<< HEAD
	msm_gem_lock(obj);
	p = msm_gem_pin_pages_locked(obj, MSM_MADV_WILLNEED);
	if (!IS_ERR(p))
		pin_obj_locked(obj);
	msm_gem_unlock(obj);
=======
	msm_gem_assert_locked(obj);

	p = msm_gem_get_pages_locked(obj, MSM_MADV_WILLNEED);
	if (!IS_ERR(p))
		pin_obj_locked(obj);
>>>>>>> 0c383648

	return p;
}

void msm_gem_unpin_pages_locked(struct drm_gem_object *obj)
{
	msm_gem_assert_locked(obj);

	msm_gem_unpin_locked(obj);
}

static pgprot_t msm_gem_pgprot(struct msm_gem_object *msm_obj, pgprot_t prot)
{
	if (msm_obj->flags & MSM_BO_WC)
		return pgprot_writecombine(prot);
	return prot;
}

static vm_fault_t msm_gem_fault(struct vm_fault *vmf)
{
	struct vm_area_struct *vma = vmf->vma;
	struct drm_gem_object *obj = vma->vm_private_data;
	struct msm_gem_object *msm_obj = to_msm_bo(obj);
	struct page **pages;
	unsigned long pfn;
	pgoff_t pgoff;
	int err;
	vm_fault_t ret;

	/*
	 * vm_ops.open/drm_gem_mmap_obj and close get and put
	 * a reference on obj. So, we dont need to hold one here.
	 */
	err = msm_gem_lock_interruptible(obj);
	if (err) {
		ret = VM_FAULT_NOPAGE;
		goto out;
	}

	if (GEM_WARN_ON(msm_obj->madv != MSM_MADV_WILLNEED)) {
		msm_gem_unlock(obj);
		return VM_FAULT_SIGBUS;
	}

	/* make sure we have pages attached now */
	pages = get_pages(obj);
	if (IS_ERR(pages)) {
		ret = vmf_error(PTR_ERR(pages));
		goto out_unlock;
	}

	/* We don't use vmf->pgoff since that has the fake offset: */
	pgoff = (vmf->address - vma->vm_start) >> PAGE_SHIFT;

	pfn = page_to_pfn(pages[pgoff]);

	VERB("Inserting %p pfn %lx, pa %lx", (void *)vmf->address,
			pfn, pfn << PAGE_SHIFT);

	ret = vmf_insert_pfn(vma, vmf->address, pfn);

out_unlock:
	msm_gem_unlock(obj);
out:
	return ret;
}

/** get mmap offset */
static uint64_t mmap_offset(struct drm_gem_object *obj)
{
	struct drm_device *dev = obj->dev;
	int ret;

	msm_gem_assert_locked(obj);

	/* Make it mmapable */
	ret = drm_gem_create_mmap_offset(obj);

	if (ret) {
		DRM_DEV_ERROR(dev->dev, "could not allocate mmap offset\n");
		return 0;
	}

	return drm_vma_node_offset_addr(&obj->vma_node);
}

uint64_t msm_gem_mmap_offset(struct drm_gem_object *obj)
{
	uint64_t offset;

	msm_gem_lock(obj);
	offset = mmap_offset(obj);
	msm_gem_unlock(obj);
	return offset;
}

static struct msm_gem_vma *add_vma(struct drm_gem_object *obj,
		struct msm_gem_address_space *aspace)
{
	struct msm_gem_object *msm_obj = to_msm_bo(obj);
	struct msm_gem_vma *vma;

	msm_gem_assert_locked(obj);

	vma = msm_gem_vma_new(aspace);
	if (!vma)
		return ERR_PTR(-ENOMEM);

	list_add_tail(&vma->list, &msm_obj->vmas);

	return vma;
}

static struct msm_gem_vma *lookup_vma(struct drm_gem_object *obj,
		struct msm_gem_address_space *aspace)
{
	struct msm_gem_object *msm_obj = to_msm_bo(obj);
	struct msm_gem_vma *vma;

	msm_gem_assert_locked(obj);

	list_for_each_entry(vma, &msm_obj->vmas, list) {
		if (vma->aspace == aspace)
			return vma;
	}

	return NULL;
}

static void del_vma(struct msm_gem_vma *vma)
{
	if (!vma)
		return;

	list_del(&vma->list);
	kfree(vma);
}

/*
 * If close is true, this also closes the VMA (releasing the allocated
 * iova range) in addition to removing the iommu mapping.  In the eviction
 * case (!close), we keep the iova allocated, but only remove the iommu
 * mapping.
 */
static void
put_iova_spaces(struct drm_gem_object *obj, bool close)
{
	struct msm_gem_object *msm_obj = to_msm_bo(obj);
	struct msm_gem_vma *vma;

	msm_gem_assert_locked(obj);

	list_for_each_entry(vma, &msm_obj->vmas, list) {
		if (vma->aspace) {
			msm_gem_vma_purge(vma);
			if (close)
				msm_gem_vma_close(vma);
		}
	}
}

/* Called with msm_obj locked */
static void
put_iova_vmas(struct drm_gem_object *obj)
{
	struct msm_gem_object *msm_obj = to_msm_bo(obj);
	struct msm_gem_vma *vma, *tmp;

	msm_gem_assert_locked(obj);

	list_for_each_entry_safe(vma, tmp, &msm_obj->vmas, list) {
		del_vma(vma);
	}
}

static struct msm_gem_vma *get_vma_locked(struct drm_gem_object *obj,
		struct msm_gem_address_space *aspace,
		u64 range_start, u64 range_end)
{
	struct msm_gem_vma *vma;

	msm_gem_assert_locked(obj);

	vma = lookup_vma(obj, aspace);

	if (!vma) {
		int ret;

		vma = add_vma(obj, aspace);
		if (IS_ERR(vma))
			return vma;

		ret = msm_gem_vma_init(vma, obj->size,
			range_start, range_end);
		if (ret) {
			del_vma(vma);
			return ERR_PTR(ret);
		}
	} else {
		GEM_WARN_ON(vma->iova < range_start);
		GEM_WARN_ON((vma->iova + obj->size) > range_end);
	}

	return vma;
}

int msm_gem_pin_vma_locked(struct drm_gem_object *obj, struct msm_gem_vma *vma)
{
	struct msm_gem_object *msm_obj = to_msm_bo(obj);
	struct page **pages;
	int prot = IOMMU_READ;

	if (!(msm_obj->flags & MSM_BO_GPU_READONLY))
		prot |= IOMMU_WRITE;

	if (msm_obj->flags & MSM_BO_MAP_PRIV)
		prot |= IOMMU_PRIV;

	if (msm_obj->flags & MSM_BO_CACHED_COHERENT)
		prot |= IOMMU_CACHE;

	msm_gem_assert_locked(obj);

	pages = msm_gem_get_pages_locked(obj, MSM_MADV_WILLNEED);
	if (IS_ERR(pages))
		return PTR_ERR(pages);

	return msm_gem_vma_map(vma, prot, msm_obj->sgt, obj->size);
}

void msm_gem_unpin_locked(struct drm_gem_object *obj)
{
	struct msm_drm_private *priv = obj->dev->dev_private;
	struct msm_gem_object *msm_obj = to_msm_bo(obj);

	msm_gem_assert_locked(obj);

	mutex_lock(&priv->lru.lock);
	msm_obj->pin_count--;
	GEM_WARN_ON(msm_obj->pin_count < 0);
	update_lru_locked(obj);
	mutex_unlock(&priv->lru.lock);
}

/* Special unpin path for use in fence-signaling path, avoiding the need
 * to hold the obj lock by only depending on things that a protected by
 * the LRU lock.  In particular we know that that we already have backing
 * and and that the object's dma_resv has the fence for the current
 * submit/job which will prevent us racing against page eviction.
 */
void msm_gem_unpin_active(struct drm_gem_object *obj)
{
	struct msm_gem_object *msm_obj = to_msm_bo(obj);

	msm_obj->pin_count--;
	GEM_WARN_ON(msm_obj->pin_count < 0);
	update_lru_active(obj);
}

struct msm_gem_vma *msm_gem_get_vma_locked(struct drm_gem_object *obj,
					   struct msm_gem_address_space *aspace)
{
	return get_vma_locked(obj, aspace, 0, U64_MAX);
}

static int get_and_pin_iova_range_locked(struct drm_gem_object *obj,
		struct msm_gem_address_space *aspace, uint64_t *iova,
		u64 range_start, u64 range_end)
{
	struct msm_gem_vma *vma;
	int ret;

	msm_gem_assert_locked(obj);

	vma = get_vma_locked(obj, aspace, range_start, range_end);
	if (IS_ERR(vma))
		return PTR_ERR(vma);

	ret = msm_gem_pin_vma_locked(obj, vma);
	if (!ret) {
		*iova = vma->iova;
		pin_obj_locked(obj);
	}

	return ret;
}

/*
 * get iova and pin it. Should have a matching put
 * limits iova to specified range (in pages)
 */
int msm_gem_get_and_pin_iova_range(struct drm_gem_object *obj,
		struct msm_gem_address_space *aspace, uint64_t *iova,
		u64 range_start, u64 range_end)
{
	int ret;

	msm_gem_lock(obj);
	ret = get_and_pin_iova_range_locked(obj, aspace, iova, range_start, range_end);
	msm_gem_unlock(obj);

	return ret;
}

/* get iova and pin it. Should have a matching put */
int msm_gem_get_and_pin_iova(struct drm_gem_object *obj,
		struct msm_gem_address_space *aspace, uint64_t *iova)
{
	return msm_gem_get_and_pin_iova_range(obj, aspace, iova, 0, U64_MAX);
}

/*
 * Get an iova but don't pin it. Doesn't need a put because iovas are currently
 * valid for the life of the object
 */
int msm_gem_get_iova(struct drm_gem_object *obj,
		struct msm_gem_address_space *aspace, uint64_t *iova)
{
	struct msm_gem_vma *vma;
	int ret = 0;

	msm_gem_lock(obj);
	vma = get_vma_locked(obj, aspace, 0, U64_MAX);
	if (IS_ERR(vma)) {
		ret = PTR_ERR(vma);
	} else {
		*iova = vma->iova;
	}
	msm_gem_unlock(obj);

	return ret;
}

static int clear_iova(struct drm_gem_object *obj,
		      struct msm_gem_address_space *aspace)
{
	struct msm_gem_vma *vma = lookup_vma(obj, aspace);

	if (!vma)
		return 0;

	msm_gem_vma_purge(vma);
	msm_gem_vma_close(vma);
	del_vma(vma);

	return 0;
}

/*
 * Get the requested iova but don't pin it.  Fails if the requested iova is
 * not available.  Doesn't need a put because iovas are currently valid for
 * the life of the object.
 *
 * Setting an iova of zero will clear the vma.
 */
int msm_gem_set_iova(struct drm_gem_object *obj,
		     struct msm_gem_address_space *aspace, uint64_t iova)
{
	int ret = 0;

	msm_gem_lock(obj);
	if (!iova) {
		ret = clear_iova(obj, aspace);
	} else {
		struct msm_gem_vma *vma;
		vma = get_vma_locked(obj, aspace, iova, iova + obj->size);
		if (IS_ERR(vma)) {
			ret = PTR_ERR(vma);
		} else if (GEM_WARN_ON(vma->iova != iova)) {
			clear_iova(obj, aspace);
			ret = -EBUSY;
		}
	}
	msm_gem_unlock(obj);

	return ret;
}

/*
 * Unpin a iova by updating the reference counts. The memory isn't actually
 * purged until something else (shrinker, mm_notifier, destroy, etc) decides
 * to get rid of it
 */
void msm_gem_unpin_iova(struct drm_gem_object *obj,
		struct msm_gem_address_space *aspace)
{
	struct msm_gem_vma *vma;

	msm_gem_lock(obj);
	vma = lookup_vma(obj, aspace);
	if (!GEM_WARN_ON(!vma)) {
		msm_gem_unpin_locked(obj);
	}
	msm_gem_unlock(obj);
}

int msm_gem_dumb_create(struct drm_file *file, struct drm_device *dev,
		struct drm_mode_create_dumb *args)
{
	args->pitch = align_pitch(args->width, args->bpp);
	args->size  = PAGE_ALIGN(args->pitch * args->height);
	return msm_gem_new_handle(dev, file, args->size,
			MSM_BO_SCANOUT | MSM_BO_WC, &args->handle, "dumb");
}

int msm_gem_dumb_map_offset(struct drm_file *file, struct drm_device *dev,
		uint32_t handle, uint64_t *offset)
{
	struct drm_gem_object *obj;
	int ret = 0;

	/* GEM does all our handle to object mapping */
	obj = drm_gem_object_lookup(file, handle);
	if (obj == NULL) {
		ret = -ENOENT;
		goto fail;
	}

	*offset = msm_gem_mmap_offset(obj);

	drm_gem_object_put(obj);

fail:
	return ret;
}

static void *get_vaddr(struct drm_gem_object *obj, unsigned madv)
{
	struct msm_gem_object *msm_obj = to_msm_bo(obj);
	struct page **pages;
	int ret = 0;

	msm_gem_assert_locked(obj);

	if (obj->import_attach)
		return ERR_PTR(-ENODEV);

	pages = msm_gem_get_pages_locked(obj, madv);
	if (IS_ERR(pages))
		return ERR_CAST(pages);

	pin_obj_locked(obj);

	/* increment vmap_count *before* vmap() call, so shrinker can
	 * check vmap_count (is_vunmapable()) outside of msm_obj lock.
	 * This guarantees that we won't try to msm_gem_vunmap() this
	 * same object from within the vmap() call (while we already
	 * hold msm_obj lock)
	 */
	msm_obj->vmap_count++;

	if (!msm_obj->vaddr) {
		msm_obj->vaddr = vmap(pages, obj->size >> PAGE_SHIFT,
				VM_MAP, msm_gem_pgprot(msm_obj, PAGE_KERNEL));
		if (msm_obj->vaddr == NULL) {
			ret = -ENOMEM;
			goto fail;
		}
	}

	return msm_obj->vaddr;

fail:
	msm_obj->vmap_count--;
	msm_gem_unpin_locked(obj);
	return ERR_PTR(ret);
}

void *msm_gem_get_vaddr_locked(struct drm_gem_object *obj)
{
	return get_vaddr(obj, MSM_MADV_WILLNEED);
}

void *msm_gem_get_vaddr(struct drm_gem_object *obj)
{
	void *ret;

	msm_gem_lock(obj);
	ret = msm_gem_get_vaddr_locked(obj);
	msm_gem_unlock(obj);

	return ret;
}

/*
 * Don't use this!  It is for the very special case of dumping
 * submits from GPU hangs or faults, were the bo may already
 * be MSM_MADV_DONTNEED, but we know the buffer is still on the
 * active list.
 */
void *msm_gem_get_vaddr_active(struct drm_gem_object *obj)
{
	return get_vaddr(obj, __MSM_MADV_PURGED);
}

void msm_gem_put_vaddr_locked(struct drm_gem_object *obj)
{
	struct msm_gem_object *msm_obj = to_msm_bo(obj);

	msm_gem_assert_locked(obj);
	GEM_WARN_ON(msm_obj->vmap_count < 1);

	msm_obj->vmap_count--;
	msm_gem_unpin_locked(obj);
}

void msm_gem_put_vaddr(struct drm_gem_object *obj)
{
	msm_gem_lock(obj);
	msm_gem_put_vaddr_locked(obj);
	msm_gem_unlock(obj);
}

/* Update madvise status, returns true if not purged, else
 * false or -errno.
 */
int msm_gem_madvise(struct drm_gem_object *obj, unsigned madv)
{
	struct msm_drm_private *priv = obj->dev->dev_private;
	struct msm_gem_object *msm_obj = to_msm_bo(obj);

	msm_gem_lock(obj);

	mutex_lock(&priv->lru.lock);

	if (msm_obj->madv != __MSM_MADV_PURGED)
		msm_obj->madv = madv;

	madv = msm_obj->madv;

	/* If the obj is inactive, we might need to move it
	 * between inactive lists
	 */
	update_lru_locked(obj);

	mutex_unlock(&priv->lru.lock);

	msm_gem_unlock(obj);

	return (madv != __MSM_MADV_PURGED);
}

void msm_gem_purge(struct drm_gem_object *obj)
{
	struct drm_device *dev = obj->dev;
	struct msm_drm_private *priv = obj->dev->dev_private;
	struct msm_gem_object *msm_obj = to_msm_bo(obj);

	msm_gem_assert_locked(obj);
	GEM_WARN_ON(!is_purgeable(msm_obj));

	/* Get rid of any iommu mapping(s): */
	put_iova_spaces(obj, true);

	msm_gem_vunmap(obj);

	drm_vma_node_unmap(&obj->vma_node, dev->anon_inode->i_mapping);

	put_pages(obj);

	put_iova_vmas(obj);

	mutex_lock(&priv->lru.lock);
	/* A one-way transition: */
	msm_obj->madv = __MSM_MADV_PURGED;
	mutex_unlock(&priv->lru.lock);

	drm_gem_free_mmap_offset(obj);

	/* Our goal here is to return as much of the memory as
	 * is possible back to the system as we are called from OOM.
	 * To do this we must instruct the shmfs to drop all of its
	 * backing pages, *now*.
	 */
	shmem_truncate_range(file_inode(obj->filp), 0, (loff_t)-1);

	invalidate_mapping_pages(file_inode(obj->filp)->i_mapping,
			0, (loff_t)-1);
}

/*
 * Unpin the backing pages and make them available to be swapped out.
 */
void msm_gem_evict(struct drm_gem_object *obj)
{
	struct drm_device *dev = obj->dev;
	struct msm_gem_object *msm_obj = to_msm_bo(obj);

	msm_gem_assert_locked(obj);
	GEM_WARN_ON(is_unevictable(msm_obj));

	/* Get rid of any iommu mapping(s): */
	put_iova_spaces(obj, false);

	drm_vma_node_unmap(&obj->vma_node, dev->anon_inode->i_mapping);

	put_pages(obj);
}

void msm_gem_vunmap(struct drm_gem_object *obj)
{
	struct msm_gem_object *msm_obj = to_msm_bo(obj);

	msm_gem_assert_locked(obj);

	if (!msm_obj->vaddr || GEM_WARN_ON(!is_vunmapable(msm_obj)))
		return;

	vunmap(msm_obj->vaddr);
	msm_obj->vaddr = NULL;
}

bool msm_gem_active(struct drm_gem_object *obj)
{
	msm_gem_assert_locked(obj);

	if (to_msm_bo(obj)->pin_count)
		return true;

	return !dma_resv_test_signaled(obj->resv, dma_resv_usage_rw(true));
}

int msm_gem_cpu_prep(struct drm_gem_object *obj, uint32_t op, ktime_t *timeout)
{
	bool write = !!(op & MSM_PREP_WRITE);
	unsigned long remain =
		op & MSM_PREP_NOSYNC ? 0 : timeout_to_jiffies(timeout);
	long ret;

	if (op & MSM_PREP_BOOST) {
		dma_resv_set_deadline(obj->resv, dma_resv_usage_rw(write),
				      ktime_get());
	}

	ret = dma_resv_wait_timeout(obj->resv, dma_resv_usage_rw(write),
				    true,  remain);
	if (ret == 0)
		return remain == 0 ? -EBUSY : -ETIMEDOUT;
	else if (ret < 0)
		return ret;

	/* TODO cache maintenance */

	return 0;
}

int msm_gem_cpu_fini(struct drm_gem_object *obj)
{
	/* TODO cache maintenance */
	return 0;
}

#ifdef CONFIG_DEBUG_FS
void msm_gem_describe(struct drm_gem_object *obj, struct seq_file *m,
		struct msm_gem_stats *stats)
{
	struct msm_gem_object *msm_obj = to_msm_bo(obj);
	struct dma_resv *robj = obj->resv;
	struct msm_gem_vma *vma;
	uint64_t off = drm_vma_node_start(&obj->vma_node);
	const char *madv;

	msm_gem_lock(obj);

	stats->all.count++;
	stats->all.size += obj->size;

	if (msm_gem_active(obj)) {
		stats->active.count++;
		stats->active.size += obj->size;
	}

	if (msm_obj->pages) {
		stats->resident.count++;
		stats->resident.size += obj->size;
	}

	switch (msm_obj->madv) {
	case __MSM_MADV_PURGED:
		stats->purged.count++;
		stats->purged.size += obj->size;
		madv = " purged";
		break;
	case MSM_MADV_DONTNEED:
		stats->purgeable.count++;
		stats->purgeable.size += obj->size;
		madv = " purgeable";
		break;
	case MSM_MADV_WILLNEED:
	default:
		madv = "";
		break;
	}

	seq_printf(m, "%08x: %c %2d (%2d) %08llx %p",
			msm_obj->flags, msm_gem_active(obj) ? 'A' : 'I',
			obj->name, kref_read(&obj->refcount),
			off, msm_obj->vaddr);

	seq_printf(m, " %08zu %9s %-32s\n", obj->size, madv, msm_obj->name);

	if (!list_empty(&msm_obj->vmas)) {

		seq_puts(m, "      vmas:");

		list_for_each_entry(vma, &msm_obj->vmas, list) {
			const char *name, *comm;
			if (vma->aspace) {
				struct msm_gem_address_space *aspace = vma->aspace;
				struct task_struct *task =
					get_pid_task(aspace->pid, PIDTYPE_PID);
				if (task) {
					comm = kstrdup(task->comm, GFP_KERNEL);
					put_task_struct(task);
				} else {
					comm = NULL;
				}
				name = aspace->name;
			} else {
				name = comm = NULL;
			}
			seq_printf(m, " [%s%s%s: aspace=%p, %08llx,%s]",
				name, comm ? ":" : "", comm ? comm : "",
				vma->aspace, vma->iova,
				vma->mapped ? "mapped" : "unmapped");
			kfree(comm);
		}

		seq_puts(m, "\n");
	}

	dma_resv_describe(robj, m);
	msm_gem_unlock(obj);
}

void msm_gem_describe_objects(struct list_head *list, struct seq_file *m)
{
	struct msm_gem_stats stats = {};
	struct msm_gem_object *msm_obj;

	seq_puts(m, "   flags       id ref  offset   kaddr            size     madv      name\n");
	list_for_each_entry(msm_obj, list, node) {
		struct drm_gem_object *obj = &msm_obj->base;
		seq_puts(m, "   ");
		msm_gem_describe(obj, m, &stats);
	}

	seq_printf(m, "Total:     %4d objects, %9zu bytes\n",
			stats.all.count, stats.all.size);
	seq_printf(m, "Active:    %4d objects, %9zu bytes\n",
			stats.active.count, stats.active.size);
	seq_printf(m, "Resident:  %4d objects, %9zu bytes\n",
			stats.resident.count, stats.resident.size);
	seq_printf(m, "Purgeable: %4d objects, %9zu bytes\n",
			stats.purgeable.count, stats.purgeable.size);
	seq_printf(m, "Purged:    %4d objects, %9zu bytes\n",
			stats.purged.count, stats.purged.size);
}
#endif

/* don't call directly!  Use drm_gem_object_put() */
static void msm_gem_free_object(struct drm_gem_object *obj)
{
	struct msm_gem_object *msm_obj = to_msm_bo(obj);
	struct drm_device *dev = obj->dev;
	struct msm_drm_private *priv = dev->dev_private;

	mutex_lock(&priv->obj_lock);
	list_del(&msm_obj->node);
	mutex_unlock(&priv->obj_lock);

	put_iova_spaces(obj, true);

	if (obj->import_attach) {
		GEM_WARN_ON(msm_obj->vaddr);

		/* Don't drop the pages for imported dmabuf, as they are not
		 * ours, just free the array we allocated:
		 */
		kvfree(msm_obj->pages);

		put_iova_vmas(obj);

		drm_prime_gem_destroy(obj, msm_obj->sgt);
	} else {
		msm_gem_vunmap(obj);
		put_pages(obj);
		put_iova_vmas(obj);
	}

	drm_gem_object_release(obj);

	kfree(msm_obj->metadata);
	kfree(msm_obj);
}

static int msm_gem_object_mmap(struct drm_gem_object *obj, struct vm_area_struct *vma)
{
	struct msm_gem_object *msm_obj = to_msm_bo(obj);

	vm_flags_set(vma, VM_PFNMAP | VM_DONTEXPAND | VM_DONTDUMP);
	vma->vm_page_prot = msm_gem_pgprot(msm_obj, vm_get_page_prot(vma->vm_flags));

	return 0;
}

/* convenience method to construct a GEM buffer object, and userspace handle */
int msm_gem_new_handle(struct drm_device *dev, struct drm_file *file,
		uint32_t size, uint32_t flags, uint32_t *handle,
		char *name)
{
	struct drm_gem_object *obj;
	int ret;

	obj = msm_gem_new(dev, size, flags);

	if (IS_ERR(obj))
		return PTR_ERR(obj);

	if (name)
		msm_gem_object_set_name(obj, "%s", name);

	ret = drm_gem_handle_create(file, obj, handle);

	/* drop reference from allocate - handle holds it now */
	drm_gem_object_put(obj);

	return ret;
}

static enum drm_gem_object_status msm_gem_status(struct drm_gem_object *obj)
{
	struct msm_gem_object *msm_obj = to_msm_bo(obj);
	enum drm_gem_object_status status = 0;

	if (msm_obj->pages)
		status |= DRM_GEM_OBJECT_RESIDENT;

	if (msm_obj->madv == MSM_MADV_DONTNEED)
		status |= DRM_GEM_OBJECT_PURGEABLE;

	return status;
}

static const struct vm_operations_struct vm_ops = {
	.fault = msm_gem_fault,
	.open = drm_gem_vm_open,
	.close = drm_gem_vm_close,
};

static const struct drm_gem_object_funcs msm_gem_object_funcs = {
	.free = msm_gem_free_object,
	.pin = msm_gem_prime_pin,
	.unpin = msm_gem_prime_unpin,
	.get_sg_table = msm_gem_prime_get_sg_table,
	.vmap = msm_gem_prime_vmap,
	.vunmap = msm_gem_prime_vunmap,
	.mmap = msm_gem_object_mmap,
	.status = msm_gem_status,
	.vm_ops = &vm_ops,
};

static int msm_gem_new_impl(struct drm_device *dev,
		uint32_t size, uint32_t flags,
		struct drm_gem_object **obj)
{
	struct msm_drm_private *priv = dev->dev_private;
	struct msm_gem_object *msm_obj;

	switch (flags & MSM_BO_CACHE_MASK) {
	case MSM_BO_CACHED:
	case MSM_BO_WC:
		break;
	case MSM_BO_CACHED_COHERENT:
		if (priv->has_cached_coherent)
			break;
		fallthrough;
	default:
		DRM_DEV_DEBUG(dev->dev, "invalid cache flag: %x\n",
				(flags & MSM_BO_CACHE_MASK));
		return -EINVAL;
	}

	msm_obj = kzalloc(sizeof(*msm_obj), GFP_KERNEL);
	if (!msm_obj)
		return -ENOMEM;

	msm_obj->flags = flags;
	msm_obj->madv = MSM_MADV_WILLNEED;

	INIT_LIST_HEAD(&msm_obj->node);
	INIT_LIST_HEAD(&msm_obj->vmas);

	*obj = &msm_obj->base;
	(*obj)->funcs = &msm_gem_object_funcs;

	return 0;
}

struct drm_gem_object *msm_gem_new(struct drm_device *dev, uint32_t size, uint32_t flags)
{
	struct msm_drm_private *priv = dev->dev_private;
	struct msm_gem_object *msm_obj;
	struct drm_gem_object *obj = NULL;
	bool use_vram = false;
	int ret;

	size = PAGE_ALIGN(size);

	if (!msm_use_mmu(dev))
		use_vram = true;
	else if ((flags & (MSM_BO_STOLEN | MSM_BO_SCANOUT)) && priv->vram.size)
		use_vram = true;

	if (GEM_WARN_ON(use_vram && !priv->vram.size))
		return ERR_PTR(-EINVAL);

	/* Disallow zero sized objects as they make the underlying
	 * infrastructure grumpy
	 */
	if (size == 0)
		return ERR_PTR(-EINVAL);

	ret = msm_gem_new_impl(dev, size, flags, &obj);
	if (ret)
		return ERR_PTR(ret);

	msm_obj = to_msm_bo(obj);

	if (use_vram) {
		struct msm_gem_vma *vma;
		struct page **pages;

		drm_gem_private_object_init(dev, obj, size);

		msm_gem_lock(obj);

		vma = add_vma(obj, NULL);
		msm_gem_unlock(obj);
		if (IS_ERR(vma)) {
			ret = PTR_ERR(vma);
			goto fail;
		}

		to_msm_bo(obj)->vram_node = &vma->node;

		msm_gem_lock(obj);
		pages = get_pages(obj);
		msm_gem_unlock(obj);
		if (IS_ERR(pages)) {
			ret = PTR_ERR(pages);
			goto fail;
		}

		vma->iova = physaddr(obj);
	} else {
		ret = drm_gem_object_init(dev, obj, size);
		if (ret)
			goto fail;
		/*
		 * Our buffers are kept pinned, so allocating them from the
		 * MOVABLE zone is a really bad idea, and conflicts with CMA.
		 * See comments above new_inode() why this is required _and_
		 * expected if you're going to pin these pages.
		 */
		mapping_set_gfp_mask(obj->filp->f_mapping, GFP_HIGHUSER);
	}

	drm_gem_lru_move_tail(&priv->lru.unbacked, obj);

	mutex_lock(&priv->obj_lock);
	list_add_tail(&msm_obj->node, &priv->objects);
	mutex_unlock(&priv->obj_lock);

	ret = drm_gem_create_mmap_offset(obj);
	if (ret)
		goto fail;

	return obj;

fail:
	drm_gem_object_put(obj);
	return ERR_PTR(ret);
}

struct drm_gem_object *msm_gem_import(struct drm_device *dev,
		struct dma_buf *dmabuf, struct sg_table *sgt)
{
	struct msm_drm_private *priv = dev->dev_private;
	struct msm_gem_object *msm_obj;
	struct drm_gem_object *obj;
	uint32_t size;
	int ret, npages;

	/* if we don't have IOMMU, don't bother pretending we can import: */
	if (!msm_use_mmu(dev)) {
		DRM_DEV_ERROR(dev->dev, "cannot import without IOMMU\n");
		return ERR_PTR(-EINVAL);
	}

	size = PAGE_ALIGN(dmabuf->size);

	ret = msm_gem_new_impl(dev, size, MSM_BO_WC, &obj);
	if (ret)
		return ERR_PTR(ret);

	drm_gem_private_object_init(dev, obj, size);

	npages = size / PAGE_SIZE;

	msm_obj = to_msm_bo(obj);
	msm_gem_lock(obj);
	msm_obj->sgt = sgt;
	msm_obj->pages = kvmalloc_array(npages, sizeof(struct page *), GFP_KERNEL);
	if (!msm_obj->pages) {
		msm_gem_unlock(obj);
		ret = -ENOMEM;
		goto fail;
	}

	ret = drm_prime_sg_to_page_array(sgt, msm_obj->pages, npages);
	if (ret) {
		msm_gem_unlock(obj);
		goto fail;
	}

	msm_gem_unlock(obj);

	drm_gem_lru_move_tail(&priv->lru.pinned, obj);

	mutex_lock(&priv->obj_lock);
	list_add_tail(&msm_obj->node, &priv->objects);
	mutex_unlock(&priv->obj_lock);

	ret = drm_gem_create_mmap_offset(obj);
	if (ret)
		goto fail;

	return obj;

fail:
	drm_gem_object_put(obj);
	return ERR_PTR(ret);
}

void *msm_gem_kernel_new(struct drm_device *dev, uint32_t size,
		uint32_t flags, struct msm_gem_address_space *aspace,
		struct drm_gem_object **bo, uint64_t *iova)
{
	void *vaddr;
	struct drm_gem_object *obj = msm_gem_new(dev, size, flags);
	int ret;

	if (IS_ERR(obj))
		return ERR_CAST(obj);

	if (iova) {
		ret = msm_gem_get_and_pin_iova(obj, aspace, iova);
		if (ret)
			goto err;
	}

	vaddr = msm_gem_get_vaddr(obj);
	if (IS_ERR(vaddr)) {
		msm_gem_unpin_iova(obj, aspace);
		ret = PTR_ERR(vaddr);
		goto err;
	}

	if (bo)
		*bo = obj;

	return vaddr;
err:
	drm_gem_object_put(obj);

	return ERR_PTR(ret);

}

void msm_gem_kernel_put(struct drm_gem_object *bo,
		struct msm_gem_address_space *aspace)
{
	if (IS_ERR_OR_NULL(bo))
		return;

	msm_gem_put_vaddr(bo);
	msm_gem_unpin_iova(bo, aspace);
	drm_gem_object_put(bo);
}

void msm_gem_object_set_name(struct drm_gem_object *bo, const char *fmt, ...)
{
	struct msm_gem_object *msm_obj = to_msm_bo(bo);
	va_list ap;

	if (!fmt)
		return;

	va_start(ap, fmt);
	vsnprintf(msm_obj->name, sizeof(msm_obj->name), fmt, ap);
	va_end(ap);
}<|MERGE_RESOLUTION|>--- conflicted
+++ resolved
@@ -261,19 +261,11 @@
 {
 	struct page **p;
 
-<<<<<<< HEAD
-	msm_gem_lock(obj);
-	p = msm_gem_pin_pages_locked(obj, MSM_MADV_WILLNEED);
-	if (!IS_ERR(p))
-		pin_obj_locked(obj);
-	msm_gem_unlock(obj);
-=======
 	msm_gem_assert_locked(obj);
 
 	p = msm_gem_get_pages_locked(obj, MSM_MADV_WILLNEED);
 	if (!IS_ERR(p))
 		pin_obj_locked(obj);
->>>>>>> 0c383648
 
 	return p;
 }
