--- conflicted
+++ resolved
@@ -81,11 +81,7 @@
 struct dpu_hw_intf_ops {
 	void (*setup_timing_gen)(struct dpu_hw_intf *intf,
 			const struct dpu_hw_intf_timing_params *p,
-<<<<<<< HEAD
-			const struct dpu_format *fmt);
-=======
 			const struct msm_format *fmt);
->>>>>>> 0c383648
 
 	void (*setup_prg_fetch)(struct dpu_hw_intf *intf,
 			const struct dpu_hw_intf_prog_fetch *fetch);
