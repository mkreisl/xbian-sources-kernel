--- conflicted
+++ resolved
@@ -77,14 +77,11 @@
 void r100_ring_ib_execute(struct radeon_device *rdev, struct radeon_ib *ib);
 int r100_ring_test(struct radeon_device *rdev);
 void r100_hdp_flush(struct radeon_device *rdev);
-<<<<<<< HEAD
-=======
 void r100_hpd_init(struct radeon_device *rdev);
 void r100_hpd_fini(struct radeon_device *rdev);
 bool r100_hpd_sense(struct radeon_device *rdev, enum radeon_hpd_id hpd);
 void r100_hpd_set_polarity(struct radeon_device *rdev,
 			   enum radeon_hpd_id hpd);
->>>>>>> d4877cf2
 
 static struct radeon_asic r100_asic = {
 	.init = &r100_init,
@@ -117,13 +114,10 @@
 	.clear_surface_reg = r100_clear_surface_reg,
 	.bandwidth_update = &r100_bandwidth_update,
 	.hdp_flush = &r100_hdp_flush,
-<<<<<<< HEAD
-=======
 	.hpd_init = &r100_hpd_init,
 	.hpd_fini = &r100_hpd_fini,
 	.hpd_sense = &r100_hpd_sense,
 	.hpd_set_polarity = &r100_hpd_set_polarity,
->>>>>>> d4877cf2
 };
 
 
@@ -180,13 +174,10 @@
 	.clear_surface_reg = r100_clear_surface_reg,
 	.bandwidth_update = &r100_bandwidth_update,
 	.hdp_flush = &r100_hdp_flush,
-<<<<<<< HEAD
-=======
 	.hpd_init = &r100_hpd_init,
 	.hpd_fini = &r100_hpd_fini,
 	.hpd_sense = &r100_hpd_sense,
 	.hpd_set_polarity = &r100_hpd_set_polarity,
->>>>>>> d4877cf2
 };
 
 /*
@@ -227,13 +218,10 @@
 	.clear_surface_reg = r100_clear_surface_reg,
 	.bandwidth_update = &r100_bandwidth_update,
 	.hdp_flush = &r100_hdp_flush,
-<<<<<<< HEAD
-=======
 	.hpd_init = &r100_hpd_init,
 	.hpd_fini = &r100_hpd_fini,
 	.hpd_sense = &r100_hpd_sense,
 	.hpd_set_polarity = &r100_hpd_set_polarity,
->>>>>>> d4877cf2
 };
 
 
@@ -279,13 +267,10 @@
 	.clear_surface_reg = r100_clear_surface_reg,
 	.bandwidth_update = &r100_bandwidth_update,
 	.hdp_flush = &r100_hdp_flush,
-<<<<<<< HEAD
-=======
 	.hpd_init = &r100_hpd_init,
 	.hpd_fini = &r100_hpd_fini,
 	.hpd_sense = &r100_hpd_sense,
 	.hpd_set_polarity = &r100_hpd_set_polarity,
->>>>>>> d4877cf2
 };
 
 
@@ -339,13 +324,10 @@
 	.set_clock_gating = &radeon_atom_set_clock_gating,
 	.bandwidth_update = &rs600_bandwidth_update,
 	.hdp_flush = &r100_hdp_flush,
-<<<<<<< HEAD
-=======
 	.hpd_init = &rs600_hpd_init,
 	.hpd_fini = &rs600_hpd_fini,
 	.hpd_sense = &rs600_hpd_sense,
 	.hpd_set_polarity = &rs600_hpd_set_polarity,
->>>>>>> d4877cf2
 };
 
 
@@ -390,13 +372,10 @@
 	.clear_surface_reg = r100_clear_surface_reg,
 	.bandwidth_update = &rs690_bandwidth_update,
 	.hdp_flush = &r100_hdp_flush,
-<<<<<<< HEAD
-=======
 	.hpd_init = &rs600_hpd_init,
 	.hpd_fini = &rs600_hpd_fini,
 	.hpd_sense = &rs600_hpd_sense,
 	.hpd_set_polarity = &rs600_hpd_set_polarity,
->>>>>>> d4877cf2
 };
 
 
@@ -445,13 +424,10 @@
 	.clear_surface_reg = r100_clear_surface_reg,
 	.bandwidth_update = &rv515_bandwidth_update,
 	.hdp_flush = &r100_hdp_flush,
-<<<<<<< HEAD
-=======
 	.hpd_init = &rs600_hpd_init,
 	.hpd_fini = &rs600_hpd_fini,
 	.hpd_sense = &rs600_hpd_sense,
 	.hpd_set_polarity = &rs600_hpd_set_polarity,
->>>>>>> d4877cf2
 };
 
 
@@ -491,13 +467,10 @@
 	.clear_surface_reg = r100_clear_surface_reg,
 	.bandwidth_update = &rv515_bandwidth_update,
 	.hdp_flush = &r100_hdp_flush,
-<<<<<<< HEAD
-=======
 	.hpd_init = &rs600_hpd_init,
 	.hpd_fini = &rs600_hpd_fini,
 	.hpd_sense = &rs600_hpd_sense,
 	.hpd_set_polarity = &rs600_hpd_set_polarity,
->>>>>>> d4877cf2
 };
 
 /*
@@ -535,14 +508,11 @@
 		   uint64_t src_offset, uint64_t dst_offset,
 		   unsigned num_pages, struct radeon_fence *fence);
 void r600_hdp_flush(struct radeon_device *rdev);
-<<<<<<< HEAD
-=======
 void r600_hpd_init(struct radeon_device *rdev);
 void r600_hpd_fini(struct radeon_device *rdev);
 bool r600_hpd_sense(struct radeon_device *rdev, enum radeon_hpd_id hpd);
 void r600_hpd_set_polarity(struct radeon_device *rdev,
 			   enum radeon_hpd_id hpd);
->>>>>>> d4877cf2
 
 static struct radeon_asic r600_asic = {
 	.init = &r600_init,
@@ -574,13 +544,10 @@
 	.clear_surface_reg = r600_clear_surface_reg,
 	.bandwidth_update = &rv515_bandwidth_update,
 	.hdp_flush = &r600_hdp_flush,
-<<<<<<< HEAD
-=======
 	.hpd_init = &r600_hpd_init,
 	.hpd_fini = &r600_hpd_fini,
 	.hpd_sense = &r600_hpd_sense,
 	.hpd_set_polarity = &r600_hpd_set_polarity,
->>>>>>> d4877cf2
 };
 
 /*
@@ -622,13 +589,10 @@
 	.clear_surface_reg = r600_clear_surface_reg,
 	.bandwidth_update = &rv515_bandwidth_update,
 	.hdp_flush = &r600_hdp_flush,
-<<<<<<< HEAD
-=======
 	.hpd_init = &r600_hpd_init,
 	.hpd_fini = &r600_hpd_fini,
 	.hpd_sense = &r600_hpd_sense,
 	.hpd_set_polarity = &r600_hpd_set_polarity,
->>>>>>> d4877cf2
 };
 
 #endif