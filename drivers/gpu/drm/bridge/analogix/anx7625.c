--- conflicted
+++ resolved
@@ -27,13 +27,7 @@
 #include <drm/drm_atomic_helper.h>
 #include <drm/drm_bridge.h>
 #include <drm/drm_crtc_helper.h>
-<<<<<<< HEAD
-#include <drm/dp/drm_dp_aux_bus.h>
-#include <drm/dp/drm_dp_helper.h>
-=======
->>>>>>> 88084a3d
 #include <drm/drm_edid.h>
-#include <drm/drm_hdcp.h>
 #include <drm/drm_mipi_dsi.h>
 #include <drm/drm_of.h>
 #include <drm/drm_panel.h>
@@ -880,14 +874,10 @@
 	}
 
 	/* Read downstream capability */
-<<<<<<< HEAD
-	anx7625_aux_trans(ctx, DP_AUX_NATIVE_READ, 0x68028, 1, &bcap);
-=======
 	ret = anx7625_aux_trans(ctx, DP_AUX_NATIVE_READ, 0x68028, 1, &bcap);
 	if (ret < 0)
 		return ret;
 
->>>>>>> 88084a3d
 	if (!(bcap & 0x01)) {
 		pr_warn("downstream not support HDCP 1.4, cap(%x).\n", bcap);
 		return 0;
@@ -941,8 +931,6 @@
 		return;
 	}
 
-<<<<<<< HEAD
-=======
 	dev_dbg(dev, "set downstream sink into normal\n");
 	/* Downstream sink enter into normal mode */
 	data = 1;
@@ -950,7 +938,6 @@
 	if (ret < 0)
 		dev_err(dev, "IO error : set sink into normal mode fail\n");
 
->>>>>>> 88084a3d
 	/* Disable HDCP */
 	anx7625_write_and(ctx, ctx->i2c.rx_p1_client, 0xee, 0x9f);
 
@@ -1945,16 +1932,6 @@
 	struct anx7625_data *ctx = dev_get_drvdata(dev);
 
 	if (!ctx->connector) {
-<<<<<<< HEAD
-		dev_err(dev, "connector not initial\n");
-		return -EINVAL;
-	}
-
-	dev_dbg(dev, "audio copy eld\n");
-	memcpy(buf, ctx->connector->eld,
-	       min(sizeof(ctx->connector->eld), len));
-
-=======
 		/* Pass en empty ELD if connector not available */
 		memset(buf, 0, len);
 	} else {
@@ -1963,7 +1940,6 @@
 		       min(sizeof(ctx->connector->eld), len));
 	}
 
->>>>>>> 88084a3d
 	return 0;
 }
 
@@ -2365,7 +2341,6 @@
 				       struct drm_bridge_state *bridge_state,
 				       struct drm_crtc_state *crtc_state,
 				       struct drm_connector_state *conn_state)
-<<<<<<< HEAD
 {
 	struct anx7625_data *ctx = bridge_to_anx7625(bridge);
 	struct device *dev = &ctx->client->dev;
@@ -2380,8 +2355,6 @@
 
 static void anx7625_bridge_atomic_enable(struct drm_bridge *bridge,
 					 struct drm_bridge_state *state)
-=======
->>>>>>> 88084a3d
 {
 	struct anx7625_data *ctx = bridge_to_anx7625(bridge);
 	struct device *dev = &ctx->client->dev;
@@ -2399,36 +2372,6 @@
 	if (!connector)
 		return;
 
-<<<<<<< HEAD
-=======
-	dev_dbg(dev, "drm bridge atomic check\n");
-
-	anx7625_bridge_mode_fixup(bridge, &crtc_state->mode,
-				  &crtc_state->adjusted_mode);
-
-	return anx7625_connector_atomic_check(ctx, conn_state);
-}
-
-static void anx7625_bridge_atomic_enable(struct drm_bridge *bridge,
-					 struct drm_bridge_state *state)
-{
-	struct anx7625_data *ctx = bridge_to_anx7625(bridge);
-	struct device *dev = &ctx->client->dev;
-	struct drm_connector *connector;
-
-	dev_dbg(dev, "drm atomic enable\n");
-
-	if (!bridge->encoder) {
-		dev_err(dev, "Parent encoder object not found");
-		return;
-	}
-
-	connector = drm_atomic_get_new_connector_for_encoder(state->base.state,
-							     bridge->encoder);
-	if (!connector)
-		return;
-
->>>>>>> 88084a3d
 	ctx->connector = connector;
 
 	pm_runtime_get_sync(dev);
@@ -2717,11 +2660,7 @@
 	if (ret) {
 		if (ret != -EPROBE_DEFER)
 			DRM_DEV_ERROR(dev, "fail to parse DT : %d\n", ret);
-<<<<<<< HEAD
-		return ret;
-=======
 		goto free_wq;
->>>>>>> 88084a3d
 	}
 
 	if (anx7625_register_i2c_dummy_clients(platform, client) != 0) {
@@ -2736,11 +2675,7 @@
 	pm_suspend_ignore_children(dev, true);
 	ret = devm_add_action_or_reset(dev, anx7625_runtime_disable, dev);
 	if (ret)
-<<<<<<< HEAD
-		return ret;
-=======
 		goto free_wq;
->>>>>>> 88084a3d
 
 	if (!platform->pdata.low_power_mode) {
 		anx7625_disable_pd_protocol(platform);
