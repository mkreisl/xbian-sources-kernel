/* i915_drv.h -- Private header for the I915 driver -*- linux-c -*-
 */
/*
 *
 * Copyright 2003 Tungsten Graphics, Inc., Cedar Park, Texas.
 * All Rights Reserved.
 *
 * Permission is hereby granted, free of charge, to any person obtaining a
 * copy of this software and associated documentation files (the
 * "Software"), to deal in the Software without restriction, including
 * without limitation the rights to use, copy, modify, merge, publish,
 * distribute, sub license, and/or sell copies of the Software, and to
 * permit persons to whom the Software is furnished to do so, subject to
 * the following conditions:
 *
 * The above copyright notice and this permission notice (including the
 * next paragraph) shall be included in all copies or substantial portions
 * of the Software.
 *
 * THE SOFTWARE IS PROVIDED "AS IS", WITHOUT WARRANTY OF ANY KIND, EXPRESS
 * OR IMPLIED, INCLUDING BUT NOT LIMITED TO THE WARRANTIES OF
 * MERCHANTABILITY, FITNESS FOR A PARTICULAR PURPOSE AND NON-INFRINGEMENT.
 * IN NO EVENT SHALL TUNGSTEN GRAPHICS AND/OR ITS SUPPLIERS BE LIABLE FOR
 * ANY CLAIM, DAMAGES OR OTHER LIABILITY, WHETHER IN AN ACTION OF CONTRACT,
 * TORT OR OTHERWISE, ARISING FROM, OUT OF OR IN CONNECTION WITH THE
 * SOFTWARE OR THE USE OR OTHER DEALINGS IN THE SOFTWARE.
 *
 */

#ifndef _I915_DRV_H_
#define _I915_DRV_H_

#include <uapi/drm/i915_drm.h>

#include <asm/hypervisor.h>

#include <linux/i2c.h>
#include <linux/i2c-algo-bit.h>
#include <linux/intel-iommu.h>
#include <linux/pm_qos.h>

#include <drm/drm_connector.h>
#include <drm/ttm/ttm_device.h>

#include "display/intel_bios.h"
#include "display/intel_cdclk.h"
#include "display/intel_display.h"
#include "display/intel_display_power.h"
#include "display/intel_dmc.h"
#include "display/intel_dpll_mgr.h"
#include "display/intel_dsb.h"
#include "display/intel_fbc.h"
#include "display/intel_frontbuffer.h"
#include "display/intel_global_state.h"
#include "display/intel_gmbus.h"
#include "display/intel_opregion.h"

#include "gem/i915_gem_context_types.h"
#include "gem/i915_gem_lmem.h"
#include "gem/i915_gem_shrinker.h"
#include "gem/i915_gem_stolen.h"

#include "gt/intel_engine.h"
#include "gt/intel_gt_types.h"
#include "gt/intel_region_lmem.h"
#include "gt/intel_workarounds.h"
#include "gt/uc/intel_uc.h"

#include "i915_gem.h"
#include "i915_gpu_error.h"
#include "i915_params.h"
#include "i915_perf_types.h"
#include "i915_scheduler.h"
#include "i915_utils.h"
#include "intel_device_info.h"
#include "intel_memory_region.h"
#include "intel_pch.h"
#include "intel_pm_types.h"
#include "intel_runtime_pm.h"
#include "intel_step.h"
#include "intel_uncore.h"
#include "intel_wopcm.h"

struct dpll;
struct drm_i915_clock_gating_funcs;
struct drm_i915_gem_object;
struct drm_i915_private;
struct intel_atomic_state;
struct intel_audio_funcs;
struct intel_cdclk_config;
struct intel_cdclk_funcs;
struct intel_cdclk_state;
struct intel_cdclk_vals;
struct intel_color_funcs;
struct intel_connector;
struct intel_crtc;
struct intel_dp;
struct intel_dpll_funcs;
struct intel_encoder;
struct intel_fbdev;
struct intel_fdi_funcs;
struct intel_hotplug_funcs;
struct intel_initial_plane_config;
struct intel_limit;
struct intel_overlay;
struct intel_overlay_error_state;
struct vlv_s0ix_state;

/* Threshold == 5 for long IRQs, 50 for short */
#define HPD_STORM_DEFAULT_THRESHOLD 50

struct i915_hotplug {
	struct delayed_work hotplug_work;

	const u32 *hpd, *pch_hpd;

	struct {
		unsigned long last_jiffies;
		int count;
		enum {
			HPD_ENABLED = 0,
			HPD_DISABLED = 1,
			HPD_MARK_DISABLED = 2
		} state;
	} stats[HPD_NUM_PINS];
	u32 event_bits;
	u32 retry_bits;
	struct delayed_work reenable_work;

	u32 long_port_mask;
	u32 short_port_mask;
	struct work_struct dig_port_work;

	struct work_struct poll_init_work;
	bool poll_enabled;

	unsigned int hpd_storm_threshold;
	/* Whether or not to count short HPD IRQs in HPD storms */
	u8 hpd_short_storm_enabled;

	/*
	 * if we get a HPD irq from DP and a HPD irq from non-DP
	 * the non-DP HPD could block the workqueue on a mode config
	 * mutex getting, that userspace may have taken. However
	 * userspace is waiting on the DP workqueue to run which is
	 * blocked behind the non-DP one.
	 */
	struct workqueue_struct *dp_wq;
};

#define I915_GEM_GPU_DOMAINS \
	(I915_GEM_DOMAIN_RENDER | \
	 I915_GEM_DOMAIN_SAMPLER | \
	 I915_GEM_DOMAIN_COMMAND | \
	 I915_GEM_DOMAIN_INSTRUCTION | \
	 I915_GEM_DOMAIN_VERTEX)

struct sdvo_device_mapping {
	u8 initialized;
	u8 dvo_port;
	u8 slave_addr;
	u8 dvo_wiring;
	u8 i2c_pin;
	u8 ddc_pin;
};

/* functions used for watermark calcs for display. */
struct drm_i915_wm_disp_funcs {
	/* update_wm is for legacy wm management */
	void (*update_wm)(struct drm_i915_private *dev_priv);
	int (*compute_pipe_wm)(struct intel_atomic_state *state,
			       struct intel_crtc *crtc);
	int (*compute_intermediate_wm)(struct intel_atomic_state *state,
				       struct intel_crtc *crtc);
	void (*initial_watermarks)(struct intel_atomic_state *state,
				   struct intel_crtc *crtc);
	void (*atomic_update_watermarks)(struct intel_atomic_state *state,
					 struct intel_crtc *crtc);
	void (*optimize_watermarks)(struct intel_atomic_state *state,
				    struct intel_crtc *crtc);
	int (*compute_global_watermarks)(struct intel_atomic_state *state);
};

struct drm_i915_display_funcs {
	/* Returns the active state of the crtc, and if the crtc is active,
	 * fills out the pipe-config with the hw state. */
	bool (*get_pipe_config)(struct intel_crtc *,
				struct intel_crtc_state *);
	void (*get_initial_plane_config)(struct intel_crtc *,
					 struct intel_initial_plane_config *);
	void (*crtc_enable)(struct intel_atomic_state *state,
			    struct intel_crtc *crtc);
	void (*crtc_disable)(struct intel_atomic_state *state,
			     struct intel_crtc *crtc);
	void (*commit_modeset_enables)(struct intel_atomic_state *state);
};

#define I915_COLOR_UNEVICTABLE (-1) /* a non-vma sharing the address space */

/*
 * HIGH_RR is the highest eDP panel refresh rate read from EDID
 * LOW_RR is the lowest eDP panel refresh rate found from EDID
 * parsing for same resolution.
 */
enum drrs_refresh_rate_type {
	DRRS_HIGH_RR,
	DRRS_LOW_RR,
	DRRS_MAX_RR, /* RR count */
};

enum drrs_support_type {
	DRRS_NOT_SUPPORTED = 0,
	STATIC_DRRS_SUPPORT = 1,
	SEAMLESS_DRRS_SUPPORT = 2
};

struct i915_drrs {
	struct mutex mutex;
	struct delayed_work work;
	struct intel_dp *dp;
	unsigned busy_frontbuffer_bits;
	enum drrs_refresh_rate_type refresh_rate_type;
	enum drrs_support_type type;
};

#define QUIRK_LVDS_SSC_DISABLE (1<<1)
#define QUIRK_INVERT_BRIGHTNESS (1<<2)
#define QUIRK_BACKLIGHT_PRESENT (1<<3)
#define QUIRK_PIN_SWIZZLED_PAGES (1<<5)
#define QUIRK_INCREASE_T12_DELAY (1<<6)
#define QUIRK_INCREASE_DDI_DISABLED_TIME (1<<7)
#define QUIRK_NO_PPS_BACKLIGHT_POWER_HOOK (1<<8)

struct intel_gmbus {
	struct i2c_adapter adapter;
#define GMBUS_FORCE_BIT_RETRY (1U << 31)
	u32 force_bit;
	u32 reg0;
	i915_reg_t gpio_reg;
	struct i2c_algo_bit_data bit_algo;
	struct drm_i915_private *dev_priv;
};

struct i915_suspend_saved_registers {
	u32 saveDSPARB;
	u32 saveSWF0[16];
	u32 saveSWF1[16];
	u32 saveSWF3[3];
	u16 saveGCDGMBUS;
};

#define MAX_L3_SLICES 2
struct intel_l3_parity {
	u32 *remap_info[MAX_L3_SLICES];
	struct work_struct error_work;
	int which_slice;
};

struct i915_gem_mm {
	/*
	 * Shortcut for the stolen region. This points to either
	 * INTEL_REGION_STOLEN_SMEM for integrated platforms, or
	 * INTEL_REGION_STOLEN_LMEM for discrete, or NULL if the device doesn't
	 * support stolen.
	 */
	struct intel_memory_region *stolen_region;
	/** Memory allocator for GTT stolen memory */
	struct drm_mm stolen;
	/** Protects the usage of the GTT stolen memory allocator. This is
	 * always the inner lock when overlapping with struct_mutex. */
	struct mutex stolen_lock;

	/* Protects bound_list/unbound_list and #drm_i915_gem_object.mm.link */
	spinlock_t obj_lock;

	/**
	 * List of objects which are purgeable.
	 */
	struct list_head purge_list;

	/**
	 * List of objects which have allocated pages and are shrinkable.
	 */
	struct list_head shrink_list;

	/**
	 * List of objects which are pending destruction.
	 */
	struct llist_head free_list;
	struct delayed_work free_work;
	/**
	 * Count of objects pending destructions. Used to skip needlessly
	 * waiting on an RCU barrier if no objects are waiting to be freed.
	 */
	atomic_t free_count;

	/**
	 * tmpfs instance used for shmem backed objects
	 */
	struct vfsmount *gemfs;

	struct intel_memory_region *regions[INTEL_REGION_UNKNOWN];

	struct notifier_block oom_notifier;
	struct notifier_block vmap_notifier;
	struct shrinker shrinker;

#ifdef CONFIG_MMU_NOTIFIER
	/**
	 * notifier_lock for mmu notifiers, memory may not be allocated
	 * while holding this lock.
	 */
	rwlock_t notifier_lock;
#endif

	/* shrinker accounting, also useful for userland debugging */
	u64 shrink_memory;
	u32 shrink_count;
};

#define I915_IDLE_ENGINES_TIMEOUT (200) /* in ms */

unsigned long i915_fence_context_timeout(const struct drm_i915_private *i915,
					 u64 context);

static inline unsigned long
i915_fence_timeout(const struct drm_i915_private *i915)
{
	return i915_fence_context_timeout(i915, U64_MAX);
}

/* Amount of SAGV/QGV points, BSpec precisely defines this */
#define I915_NUM_QGV_POINTS 8

#define HAS_HW_SAGV_WM(i915) (DISPLAY_VER(i915) >= 13 && !IS_DGFX(i915))

/* Amount of PSF GV points, BSpec precisely defines this */
#define I915_NUM_PSF_GV_POINTS 3

struct intel_vbt_data {
	/* bdb version */
	u16 version;

	struct drm_display_mode *lfp_lvds_vbt_mode; /* if any */
	struct drm_display_mode *sdvo_lvds_vbt_mode; /* if any */

	/* Feature bits */
	unsigned int int_tv_support:1;
	unsigned int lvds_dither:1;
	unsigned int int_crt_support:1;
	unsigned int lvds_use_ssc:1;
	unsigned int int_lvds_support:1;
	unsigned int display_clock_mode:1;
	unsigned int fdi_rx_polarity_inverted:1;
	unsigned int panel_type:4;
	int lvds_ssc_freq;
	unsigned int bios_lvds_val; /* initial [PCH_]LVDS reg val in VBIOS */
	enum drm_panel_orientation orientation;

	bool override_afc_startup;
	u8 override_afc_startup_val;

	enum drrs_support_type drrs_type;

	struct {
		int rate;
		int lanes;
		int preemphasis;
		int vswing;
		bool low_vswing;
		bool initialized;
		int bpp;
		struct edp_power_seq pps;
		bool hobl;
	} edp;

	struct {
		bool enable;
		bool full_link;
		bool require_aux_wakeup;
		int idle_frames;
		int tp1_wakeup_time_us;
		int tp2_tp3_wakeup_time_us;
		int psr2_tp2_tp3_wakeup_time_us;
	} psr;

	struct {
		u16 pwm_freq_hz;
		u16 brightness_precision_bits;
		bool present;
		bool active_low_pwm;
		u8 min_brightness;	/* min_brightness/255 of max */
		u8 controller;		/* brightness controller number */
		enum intel_backlight_type type;
	} backlight;

	/* MIPI DSI */
	struct {
		u16 panel_id;
		struct mipi_config *config;
		struct mipi_pps_data *pps;
		u16 bl_ports;
		u16 cabc_ports;
		u8 seq_version;
		u32 size;
		u8 *data;
		const u8 *sequence[MIPI_SEQ_MAX];
		u8 *deassert_seq; /* Used by fixup_mipi_sequences() */
		enum drm_panel_orientation orientation;
	} dsi;

	int crt_ddc_pin;

	struct list_head display_devices;

	struct intel_bios_encoder_data *ports[I915_MAX_PORTS]; /* Non-NULL if port present. */
	struct sdvo_device_mapping sdvo_mappings[2];
};

struct i915_frontbuffer_tracking {
	spinlock_t lock;

	/*
	 * Tracking bits for delayed frontbuffer flushing du to gpu activity or
	 * scheduled flips.
	 */
	unsigned busy_bits;
	unsigned flip_bits;
};

struct i915_virtual_gpu {
	struct mutex lock; /* serialises sending of g2v_notify command pkts */
	bool active;
	u32 caps;
};

struct i915_selftest_stash {
	atomic_t counter;
	struct ida mock_region_instances;
};

/* intel_audio.c private */
struct intel_audio_private {
	/* Display internal audio functions */
	const struct intel_audio_funcs *funcs;

	/* hda/i915 audio component */
	struct i915_audio_component *component;
	bool component_registered;
	/* mutex for audio/video sync */
	struct mutex mutex;
	int power_refcount;
	u32 freq_cntrl;

	/* Used to save the pipe-to-encoder mapping for audio */
	struct intel_encoder *encoder_map[I915_MAX_PIPES];

	/* necessary resource sharing with HDMI LPE audio driver. */
	struct {
		struct platform_device *platdev;
		int irq;
	} lpe;
};

struct drm_i915_private {
	struct drm_device drm;

	/* FIXME: Device release actions should all be moved to drmm_ */
	bool do_release;

	/* i915 device parameters */
	struct i915_params params;

	const struct intel_device_info __info; /* Use INTEL_INFO() to access. */
	struct intel_runtime_info __runtime; /* Use RUNTIME_INFO() to access. */
	struct intel_driver_caps caps;

	/**
	 * Data Stolen Memory - aka "i915 stolen memory" gives us the start and
	 * end of stolen which we can optionally use to create GEM objects
	 * backed by stolen memory. Note that stolen_usable_size tells us
	 * exactly how much of this we are actually allowed to use, given that
	 * some portion of it is in fact reserved for use by hardware functions.
	 */
	struct resource dsm;
	/**
	 * Reseved portion of Data Stolen Memory
	 */
	struct resource dsm_reserved;

	/*
	 * Stolen memory is segmented in hardware with different portions
	 * offlimits to certain functions.
	 *
	 * The drm_mm is initialised to the total accessible range, as found
	 * from the PCI config. On Broadwell+, this is further restricted to
	 * avoid the first page! The upper end of stolen memory is reserved for
	 * hardware functions and similarly removed from the accessible range.
	 */
	resource_size_t stolen_usable_size;	/* Total size minus reserved ranges */

	struct intel_uncore uncore;
	struct intel_uncore_mmio_debug mmio_debug;

	struct i915_virtual_gpu vgpu;

	struct intel_gvt *gvt;

	struct intel_wopcm wopcm;

	struct intel_dmc dmc;

	struct intel_gmbus gmbus[GMBUS_NUM_PINS];

	/** gmbus_mutex protects against concurrent usage of the single hw gmbus
	 * controller on different i2c buses. */
	struct mutex gmbus_mutex;

	/**
	 * Base address of where the gmbus and gpio blocks are located (either
	 * on PCH or on SoC for platforms without PCH).
	 */
	u32 gpio_mmio_base;

	/* MMIO base address for MIPI regs */
	u32 mipi_mmio_base;

	u32 pps_mmio_base;

	wait_queue_head_t gmbus_wait_queue;

	struct pci_dev *bridge_dev;

	struct rb_root uabi_engines;

	struct resource mch_res;

	/* protects the irq masks */
	spinlock_t irq_lock;

	bool display_irqs_enabled;

	/* Sideband mailbox protection */
	struct mutex sb_lock;
	struct pm_qos_request sb_qos;

	/** Cached value of IMR to avoid reads in updating the bitfield */
	union {
		u32 irq_mask;
		u32 de_irq_mask[I915_MAX_PIPES];
	};
	u32 pipestat_irq_mask[I915_MAX_PIPES];

	struct i915_hotplug hotplug;
	struct intel_fbc *fbc[I915_MAX_FBCS];
	struct i915_drrs drrs;
	struct intel_opregion opregion;
	struct intel_vbt_data vbt;

	bool preserve_bios_swizzle;

	/* overlay */
	struct intel_overlay *overlay;

	/* backlight registers and fields in struct intel_panel */
	struct mutex backlight_lock;

	/* protects panel power sequencer state */
	struct mutex pps_mutex;

	unsigned int fsb_freq, mem_freq, is_ddr3;
	unsigned int skl_preferred_vco_freq;
	unsigned int max_cdclk_freq;

	unsigned int max_dotclk_freq;
	unsigned int hpll_freq;
	unsigned int fdi_pll_freq;
	unsigned int czclk_freq;

	struct {
		/* The current hardware cdclk configuration */
		struct intel_cdclk_config hw;

		/* cdclk, divider, and ratio table from bspec */
		const struct intel_cdclk_vals *table;

		struct intel_global_obj obj;
	} cdclk;

	struct {
		/* The current hardware dbuf configuration */
		u8 enabled_slices;

		struct intel_global_obj obj;
	} dbuf;

	/**
	 * wq - Driver workqueue for GEM.
	 *
	 * NOTE: Work items scheduled here are not allowed to grab any modeset
	 * locks, for otherwise the flushing done in the pageflip code will
	 * result in deadlocks.
	 */
	struct workqueue_struct *wq;

	/* ordered wq for modesets */
	struct workqueue_struct *modeset_wq;
	/* unbound hipri wq for page flips/plane updates */
	struct workqueue_struct *flip_wq;

	/* pm private clock gating functions */
	const struct drm_i915_clock_gating_funcs *clock_gating_funcs;

	/* pm display functions */
	const struct drm_i915_wm_disp_funcs *wm_disp;

	/* irq display functions */
	const struct intel_hotplug_funcs *hotplug_funcs;

	/* fdi display functions */
	const struct intel_fdi_funcs *fdi_funcs;

	/* display pll funcs */
	const struct intel_dpll_funcs *dpll_funcs;

	/* Display functions */
	const struct drm_i915_display_funcs *display;

	/* Display internal color functions */
	const struct intel_color_funcs *color_funcs;

	/* Display CDCLK functions */
	const struct intel_cdclk_funcs *cdclk_funcs;

	/* PCH chipset type */
	enum intel_pch pch_type;
	unsigned short pch_id;

	unsigned long quirks;

	struct drm_atomic_state *modeset_restore_state;
	struct drm_modeset_acquire_ctx reset_ctx;

	struct i915_gem_mm mm;

	/* Kernel Modesetting */

	/**
	 * dpll and cdclk state is protected by connection_mutex
	 * dpll.lock serializes intel_{prepare,enable,disable}_shared_dpll.
	 * Must be global rather than per dpll, because on some platforms plls
	 * share registers.
	 */
	struct {
		struct mutex lock;

		int num_shared_dpll;
		struct intel_shared_dpll shared_dplls[I915_NUM_PLLS];
		const struct intel_dpll_mgr *mgr;

		struct {
			int nssc;
			int ssc;
		} ref_clks;
	} dpll;

	struct list_head global_obj_list;

	/*
	 * For reading active_pipes holding any crtc lock is
	 * sufficient, for writing must hold all of them.
	 */
	u8 active_pipes;

	struct i915_frontbuffer_tracking fb_tracking;

	struct intel_atomic_helper {
		struct llist_head free_list;
		struct work_struct free_work;
	} atomic_helper;

	bool mchbar_need_disable;

	struct intel_l3_parity l3_parity;

	/*
	 * HTI (aka HDPORT) state read during initial hw readout.  Most
	 * platforms don't have HTI, so this will just stay 0.  Those that do
	 * will use this later to figure out which PLLs and PHYs are unavailable
	 * for driver usage.
	 */
	u32 hti_state;

	/*
	 * edram size in MB.
	 * Cannot be determined by PCIID. You must always read a register.
	 */
	u32 edram_size_mb;

	struct i915_power_domains power_domains;

	struct i915_gpu_error gpu_error;

	struct drm_i915_gem_object *vlv_pctx;

	/* list of fbdev register on this device */
	struct intel_fbdev *fbdev;
	struct work_struct fbdev_suspend_work;

	struct drm_property *broadcast_rgb_property;
	struct drm_property *force_audio_property;

	u32 fdi_rx_config;

	/* Shadow for DISPLAY_PHY_CONTROL which can't be safely read */
	u32 chv_phy_control;
	/*
	 * Shadows for CHV DPLL_MD regs to keep the state
	 * checker somewhat working in the presence hardware
	 * crappiness (can't read out DPLL_MD for pipes B & C).
	 */
	u32 chv_dpll_md[I915_MAX_PIPES];
	u32 bxt_phy_grc;

	u32 suspend_count;
	bool power_domains_suspended;
	struct i915_suspend_saved_registers regfile;
	struct vlv_s0ix_state *vlv_s0ix_state;

	enum {
		I915_SAGV_UNKNOWN = 0,
		I915_SAGV_DISABLED,
		I915_SAGV_ENABLED,
		I915_SAGV_NOT_CONTROLLED
	} sagv_status;

	u32 sagv_block_time_us;

	struct {
		/*
		 * Raw watermark latency values:
		 * in 0.1us units for WM0,
		 * in 0.5us units for WM1+.
		 */
		/* primary */
		u16 pri_latency[5];
		/* sprite */
		u16 spr_latency[5];
		/* cursor */
		u16 cur_latency[5];
		/*
		 * Raw watermark memory latency values
		 * for SKL for all 8 levels
		 * in 1us units.
		 */
		u16 skl_latency[8];

		/* current hardware state */
		union {
			struct ilk_wm_values hw;
			struct vlv_wm_values vlv;
			struct g4x_wm_values g4x;
		};

		u8 max_level;

		/*
		 * Should be held around atomic WM register writing; also
		 * protects * intel_crtc->wm.active and
		 * crtc_state->wm.need_postvbl_update.
		 */
		struct mutex wm_mutex;
	} wm;

	struct dram_info {
		bool wm_lv_0_adjust_needed;
		u8 num_channels;
		bool symmetric_memory;
		enum intel_dram_type {
			INTEL_DRAM_UNKNOWN,
			INTEL_DRAM_DDR3,
			INTEL_DRAM_DDR4,
			INTEL_DRAM_LPDDR3,
			INTEL_DRAM_LPDDR4,
			INTEL_DRAM_DDR5,
			INTEL_DRAM_LPDDR5,
		} type;
		u8 num_qgv_points;
		u8 num_psf_gv_points;
	} dram_info;

	struct intel_bw_info {
		/* for each QGV point */
		unsigned int deratedbw[I915_NUM_QGV_POINTS];
		/* for each PSF GV point */
		unsigned int psf_bw[I915_NUM_PSF_GV_POINTS];
		u8 num_qgv_points;
		u8 num_psf_gv_points;
		u8 num_planes;
	} max_bw[6];

	struct intel_global_obj bw_obj;

	struct intel_runtime_pm runtime_pm;

	struct i915_perf perf;

	/* Abstract the submission mechanism (legacy ringbuffer or execlists) away */
	struct intel_gt gt0;

	struct {
		struct i915_gem_contexts {
			spinlock_t lock; /* locks list */
			struct list_head list;
		} contexts;

		/*
		 * We replace the local file with a global mappings as the
		 * backing storage for the mmap is on the device and not
		 * on the struct file, and we do not want to prolong the
		 * lifetime of the local fd. To minimise the number of
		 * anonymous inodes we create, we use a global singleton to
		 * share the global mapping.
		 */
		struct file *mmap_singleton;
	} gem;

	u8 framestart_delay;

	/* Window2 specifies time required to program DSB (Window2) in number of scan lines */
	u8 window2_delay;

	u8 pch_ssc_use;

	/* For i915gm/i945gm vblank irq workaround */
	u8 vblank_enabled;

	bool irq_enabled;

	/* perform PHY state sanity checks? */
	bool chv_phy_assert[2];

	bool ipc_enabled;

	struct intel_audio_private audio;

	struct i915_pmu pmu;

	struct i915_hdcp_comp_master *hdcp_master;
	bool hdcp_comp_added;

	/* Mutex to protect the above hdcp component related values. */
	struct mutex hdcp_comp_mutex;

	/* The TTM device structure. */
	struct ttm_device bdev;

	I915_SELFTEST_DECLARE(struct i915_selftest_stash selftest;)

	/*
	 * NOTE: This is the dri1/ums dungeon, don't add stuff here. Your patch
	 * will be rejected. Instead look for a better place.
	 */
};

static inline struct drm_i915_private *to_i915(const struct drm_device *dev)
{
	return container_of(dev, struct drm_i915_private, drm);
}

static inline struct drm_i915_private *kdev_to_i915(struct device *kdev)
{
	return dev_get_drvdata(kdev);
}

static inline struct drm_i915_private *pdev_to_i915(struct pci_dev *pdev)
{
	return pci_get_drvdata(pdev);
}

static inline struct intel_gt *to_gt(struct drm_i915_private *i915)
{
	return &i915->gt0;
}

/* Simple iterator over all initialised engines */
#define for_each_engine(engine__, dev_priv__, id__) \
	for ((id__) = 0; \
	     (id__) < I915_NUM_ENGINES; \
	     (id__)++) \
		for_each_if ((engine__) = (dev_priv__)->engine[(id__)])

/* Iterator over subset of engines selected by mask */
#define for_each_engine_masked(engine__, gt__, mask__, tmp__) \
	for ((tmp__) = (mask__) & (gt__)->info.engine_mask; \
	     (tmp__) ? \
	     ((engine__) = (gt__)->engine[__mask_next_bit(tmp__)]), 1 : \
	     0;)

#define rb_to_uabi_engine(rb) \
	rb_entry_safe(rb, struct intel_engine_cs, uabi_node)

#define for_each_uabi_engine(engine__, i915__) \
	for ((engine__) = rb_to_uabi_engine(rb_first(&(i915__)->uabi_engines));\
	     (engine__); \
	     (engine__) = rb_to_uabi_engine(rb_next(&(engine__)->uabi_node)))

#define for_each_uabi_class_engine(engine__, class__, i915__) \
	for ((engine__) = intel_engine_lookup_user((i915__), (class__), 0); \
	     (engine__) && (engine__)->uabi_class == (class__); \
	     (engine__) = rb_to_uabi_engine(rb_next(&(engine__)->uabi_node)))

#define I915_GTT_OFFSET_NONE ((u32)-1)

/*
 * Frontbuffer tracking bits. Set in obj->frontbuffer_bits while a gem bo is
 * considered to be the frontbuffer for the given plane interface-wise. This
 * doesn't mean that the hw necessarily already scans it out, but that any
 * rendering (by the cpu or gpu) will land in the frontbuffer eventually.
 *
 * We have one bit per pipe and per scanout plane type.
 */
#define INTEL_FRONTBUFFER_BITS_PER_PIPE 8
#define INTEL_FRONTBUFFER(pipe, plane_id) ({ \
	BUILD_BUG_ON(INTEL_FRONTBUFFER_BITS_PER_PIPE * I915_MAX_PIPES > 32); \
	BUILD_BUG_ON(I915_MAX_PLANES > INTEL_FRONTBUFFER_BITS_PER_PIPE); \
	BIT((plane_id) + INTEL_FRONTBUFFER_BITS_PER_PIPE * (pipe)); \
})
#define INTEL_FRONTBUFFER_OVERLAY(pipe) \
	BIT(INTEL_FRONTBUFFER_BITS_PER_PIPE - 1 + INTEL_FRONTBUFFER_BITS_PER_PIPE * (pipe))
#define INTEL_FRONTBUFFER_ALL_MASK(pipe) \
	GENMASK(INTEL_FRONTBUFFER_BITS_PER_PIPE * ((pipe) + 1) - 1, \
		INTEL_FRONTBUFFER_BITS_PER_PIPE * (pipe))

#define INTEL_INFO(dev_priv)	(&(dev_priv)->__info)
#define RUNTIME_INFO(dev_priv)	(&(dev_priv)->__runtime)
#define DRIVER_CAPS(dev_priv)	(&(dev_priv)->caps)

#define INTEL_DEVID(dev_priv)	(RUNTIME_INFO(dev_priv)->device_id)

#define IP_VER(ver, rel)		((ver) << 8 | (rel))

#define GRAPHICS_VER(i915)		(INTEL_INFO(i915)->graphics.ver)
#define GRAPHICS_VER_FULL(i915)		IP_VER(INTEL_INFO(i915)->graphics.ver, \
					       INTEL_INFO(i915)->graphics.rel)
#define IS_GRAPHICS_VER(i915, from, until) \
	(GRAPHICS_VER(i915) >= (from) && GRAPHICS_VER(i915) <= (until))

#define MEDIA_VER(i915)			(INTEL_INFO(i915)->media.ver)
#define MEDIA_VER_FULL(i915)		IP_VER(INTEL_INFO(i915)->media.arch, \
					       INTEL_INFO(i915)->media.rel)
#define IS_MEDIA_VER(i915, from, until) \
	(MEDIA_VER(i915) >= (from) && MEDIA_VER(i915) <= (until))

#define DISPLAY_VER(i915)	(INTEL_INFO(i915)->display.ver)
#define IS_DISPLAY_VER(i915, from, until) \
	(DISPLAY_VER(i915) >= (from) && DISPLAY_VER(i915) <= (until))

#define INTEL_REVID(dev_priv)	(to_pci_dev((dev_priv)->drm.dev)->revision)

#define HAS_DSB(dev_priv)	(INTEL_INFO(dev_priv)->display.has_dsb)

#define INTEL_DISPLAY_STEP(__i915) (RUNTIME_INFO(__i915)->step.display_step)
#define INTEL_GRAPHICS_STEP(__i915) (RUNTIME_INFO(__i915)->step.graphics_step)
#define INTEL_MEDIA_STEP(__i915) (RUNTIME_INFO(__i915)->step.media_step)

#define IS_DISPLAY_STEP(__i915, since, until) \
	(drm_WARN_ON(&(__i915)->drm, INTEL_DISPLAY_STEP(__i915) == STEP_NONE), \
	 INTEL_DISPLAY_STEP(__i915) >= (since) && INTEL_DISPLAY_STEP(__i915) < (until))

#define IS_GRAPHICS_STEP(__i915, since, until) \
	(drm_WARN_ON(&(__i915)->drm, INTEL_GRAPHICS_STEP(__i915) == STEP_NONE), \
	 INTEL_GRAPHICS_STEP(__i915) >= (since) && INTEL_GRAPHICS_STEP(__i915) < (until))

#define IS_MEDIA_STEP(__i915, since, until) \
	(drm_WARN_ON(&(__i915)->drm, INTEL_MEDIA_STEP(__i915) == STEP_NONE), \
	 INTEL_MEDIA_STEP(__i915) >= (since) && INTEL_MEDIA_STEP(__i915) < (until))

static __always_inline unsigned int
__platform_mask_index(const struct intel_runtime_info *info,
		      enum intel_platform p)
{
	const unsigned int pbits =
		BITS_PER_TYPE(info->platform_mask[0]) - INTEL_SUBPLATFORM_BITS;

	/* Expand the platform_mask array if this fails. */
	BUILD_BUG_ON(INTEL_MAX_PLATFORMS >
		     pbits * ARRAY_SIZE(info->platform_mask));

	return p / pbits;
}

static __always_inline unsigned int
__platform_mask_bit(const struct intel_runtime_info *info,
		    enum intel_platform p)
{
	const unsigned int pbits =
		BITS_PER_TYPE(info->platform_mask[0]) - INTEL_SUBPLATFORM_BITS;

	return p % pbits + INTEL_SUBPLATFORM_BITS;
}

static inline u32
intel_subplatform(const struct intel_runtime_info *info, enum intel_platform p)
{
	const unsigned int pi = __platform_mask_index(info, p);

	return info->platform_mask[pi] & INTEL_SUBPLATFORM_MASK;
}

static __always_inline bool
IS_PLATFORM(const struct drm_i915_private *i915, enum intel_platform p)
{
	const struct intel_runtime_info *info = RUNTIME_INFO(i915);
	const unsigned int pi = __platform_mask_index(info, p);
	const unsigned int pb = __platform_mask_bit(info, p);

	BUILD_BUG_ON(!__builtin_constant_p(p));

	return info->platform_mask[pi] & BIT(pb);
}

static __always_inline bool
IS_SUBPLATFORM(const struct drm_i915_private *i915,
	       enum intel_platform p, unsigned int s)
{
	const struct intel_runtime_info *info = RUNTIME_INFO(i915);
	const unsigned int pi = __platform_mask_index(info, p);
	const unsigned int pb = __platform_mask_bit(info, p);
	const unsigned int msb = BITS_PER_TYPE(info->platform_mask[0]) - 1;
	const u32 mask = info->platform_mask[pi];

	BUILD_BUG_ON(!__builtin_constant_p(p));
	BUILD_BUG_ON(!__builtin_constant_p(s));
	BUILD_BUG_ON((s) >= INTEL_SUBPLATFORM_BITS);

	/* Shift and test on the MSB position so sign flag can be used. */
	return ((mask << (msb - pb)) & (mask << (msb - s))) & BIT(msb);
}

#define IS_MOBILE(dev_priv)	(INTEL_INFO(dev_priv)->is_mobile)
#define IS_DGFX(dev_priv)   (INTEL_INFO(dev_priv)->is_dgfx)

#define IS_I830(dev_priv)	IS_PLATFORM(dev_priv, INTEL_I830)
#define IS_I845G(dev_priv)	IS_PLATFORM(dev_priv, INTEL_I845G)
#define IS_I85X(dev_priv)	IS_PLATFORM(dev_priv, INTEL_I85X)
#define IS_I865G(dev_priv)	IS_PLATFORM(dev_priv, INTEL_I865G)
#define IS_I915G(dev_priv)	IS_PLATFORM(dev_priv, INTEL_I915G)
#define IS_I915GM(dev_priv)	IS_PLATFORM(dev_priv, INTEL_I915GM)
#define IS_I945G(dev_priv)	IS_PLATFORM(dev_priv, INTEL_I945G)
#define IS_I945GM(dev_priv)	IS_PLATFORM(dev_priv, INTEL_I945GM)
#define IS_I965G(dev_priv)	IS_PLATFORM(dev_priv, INTEL_I965G)
#define IS_I965GM(dev_priv)	IS_PLATFORM(dev_priv, INTEL_I965GM)
#define IS_G45(dev_priv)	IS_PLATFORM(dev_priv, INTEL_G45)
#define IS_GM45(dev_priv)	IS_PLATFORM(dev_priv, INTEL_GM45)
#define IS_G4X(dev_priv)	(IS_G45(dev_priv) || IS_GM45(dev_priv))
#define IS_PINEVIEW(dev_priv)	IS_PLATFORM(dev_priv, INTEL_PINEVIEW)
#define IS_G33(dev_priv)	IS_PLATFORM(dev_priv, INTEL_G33)
#define IS_IRONLAKE(dev_priv)	IS_PLATFORM(dev_priv, INTEL_IRONLAKE)
#define IS_IRONLAKE_M(dev_priv) \
	(IS_PLATFORM(dev_priv, INTEL_IRONLAKE) && IS_MOBILE(dev_priv))
#define IS_SANDYBRIDGE(dev_priv) IS_PLATFORM(dev_priv, INTEL_SANDYBRIDGE)
#define IS_IVYBRIDGE(dev_priv)	IS_PLATFORM(dev_priv, INTEL_IVYBRIDGE)
#define IS_IVB_GT1(dev_priv)	(IS_IVYBRIDGE(dev_priv) && \
				 INTEL_INFO(dev_priv)->gt == 1)
#define IS_VALLEYVIEW(dev_priv)	IS_PLATFORM(dev_priv, INTEL_VALLEYVIEW)
#define IS_CHERRYVIEW(dev_priv)	IS_PLATFORM(dev_priv, INTEL_CHERRYVIEW)
#define IS_HASWELL(dev_priv)	IS_PLATFORM(dev_priv, INTEL_HASWELL)
#define IS_BROADWELL(dev_priv)	IS_PLATFORM(dev_priv, INTEL_BROADWELL)
#define IS_SKYLAKE(dev_priv)	IS_PLATFORM(dev_priv, INTEL_SKYLAKE)
#define IS_BROXTON(dev_priv)	IS_PLATFORM(dev_priv, INTEL_BROXTON)
#define IS_KABYLAKE(dev_priv)	IS_PLATFORM(dev_priv, INTEL_KABYLAKE)
#define IS_GEMINILAKE(dev_priv)	IS_PLATFORM(dev_priv, INTEL_GEMINILAKE)
#define IS_COFFEELAKE(dev_priv)	IS_PLATFORM(dev_priv, INTEL_COFFEELAKE)
#define IS_COMETLAKE(dev_priv)	IS_PLATFORM(dev_priv, INTEL_COMETLAKE)
#define IS_ICELAKE(dev_priv)	IS_PLATFORM(dev_priv, INTEL_ICELAKE)
#define IS_JSL_EHL(dev_priv)	(IS_PLATFORM(dev_priv, INTEL_JASPERLAKE) || \
				IS_PLATFORM(dev_priv, INTEL_ELKHARTLAKE))
#define IS_TIGERLAKE(dev_priv)	IS_PLATFORM(dev_priv, INTEL_TIGERLAKE)
#define IS_ROCKETLAKE(dev_priv)	IS_PLATFORM(dev_priv, INTEL_ROCKETLAKE)
#define IS_DG1(dev_priv)        IS_PLATFORM(dev_priv, INTEL_DG1)
#define IS_ALDERLAKE_S(dev_priv) IS_PLATFORM(dev_priv, INTEL_ALDERLAKE_S)
#define IS_ALDERLAKE_P(dev_priv) IS_PLATFORM(dev_priv, INTEL_ALDERLAKE_P)
#define IS_XEHPSDV(dev_priv) IS_PLATFORM(dev_priv, INTEL_XEHPSDV)
#define IS_DG2(dev_priv)	IS_PLATFORM(dev_priv, INTEL_DG2)
#define IS_DG2_G10(dev_priv) \
	IS_SUBPLATFORM(dev_priv, INTEL_DG2, INTEL_SUBPLATFORM_G10)
#define IS_DG2_G11(dev_priv) \
	IS_SUBPLATFORM(dev_priv, INTEL_DG2, INTEL_SUBPLATFORM_G11)
#define IS_DG2_G12(dev_priv) \
	IS_SUBPLATFORM(dev_priv, INTEL_DG2, INTEL_SUBPLATFORM_G12)
#define IS_ADLS_RPLS(dev_priv) \
	IS_SUBPLATFORM(dev_priv, INTEL_ALDERLAKE_S, INTEL_SUBPLATFORM_RPL_S)
#define IS_ADLP_N(dev_priv) \
	IS_SUBPLATFORM(dev_priv, INTEL_ALDERLAKE_P, INTEL_SUBPLATFORM_N)
#define IS_HSW_EARLY_SDV(dev_priv) (IS_HASWELL(dev_priv) && \
				    (INTEL_DEVID(dev_priv) & 0xFF00) == 0x0C00)
#define IS_BDW_ULT(dev_priv) \
	IS_SUBPLATFORM(dev_priv, INTEL_BROADWELL, INTEL_SUBPLATFORM_ULT)
#define IS_BDW_ULX(dev_priv) \
	IS_SUBPLATFORM(dev_priv, INTEL_BROADWELL, INTEL_SUBPLATFORM_ULX)
#define IS_BDW_GT3(dev_priv)	(IS_BROADWELL(dev_priv) && \
				 INTEL_INFO(dev_priv)->gt == 3)
#define IS_HSW_ULT(dev_priv) \
	IS_SUBPLATFORM(dev_priv, INTEL_HASWELL, INTEL_SUBPLATFORM_ULT)
#define IS_HSW_GT3(dev_priv)	(IS_HASWELL(dev_priv) && \
				 INTEL_INFO(dev_priv)->gt == 3)
#define IS_HSW_GT1(dev_priv)	(IS_HASWELL(dev_priv) && \
				 INTEL_INFO(dev_priv)->gt == 1)
/* ULX machines are also considered ULT. */
#define IS_HSW_ULX(dev_priv) \
	IS_SUBPLATFORM(dev_priv, INTEL_HASWELL, INTEL_SUBPLATFORM_ULX)
#define IS_SKL_ULT(dev_priv) \
	IS_SUBPLATFORM(dev_priv, INTEL_SKYLAKE, INTEL_SUBPLATFORM_ULT)
#define IS_SKL_ULX(dev_priv) \
	IS_SUBPLATFORM(dev_priv, INTEL_SKYLAKE, INTEL_SUBPLATFORM_ULX)
#define IS_KBL_ULT(dev_priv) \
	IS_SUBPLATFORM(dev_priv, INTEL_KABYLAKE, INTEL_SUBPLATFORM_ULT)
#define IS_KBL_ULX(dev_priv) \
	IS_SUBPLATFORM(dev_priv, INTEL_KABYLAKE, INTEL_SUBPLATFORM_ULX)
#define IS_SKL_GT2(dev_priv)	(IS_SKYLAKE(dev_priv) && \
				 INTEL_INFO(dev_priv)->gt == 2)
#define IS_SKL_GT3(dev_priv)	(IS_SKYLAKE(dev_priv) && \
				 INTEL_INFO(dev_priv)->gt == 3)
#define IS_SKL_GT4(dev_priv)	(IS_SKYLAKE(dev_priv) && \
				 INTEL_INFO(dev_priv)->gt == 4)
#define IS_KBL_GT2(dev_priv)	(IS_KABYLAKE(dev_priv) && \
				 INTEL_INFO(dev_priv)->gt == 2)
#define IS_KBL_GT3(dev_priv)	(IS_KABYLAKE(dev_priv) && \
				 INTEL_INFO(dev_priv)->gt == 3)
#define IS_CFL_ULT(dev_priv) \
	IS_SUBPLATFORM(dev_priv, INTEL_COFFEELAKE, INTEL_SUBPLATFORM_ULT)
#define IS_CFL_ULX(dev_priv) \
	IS_SUBPLATFORM(dev_priv, INTEL_COFFEELAKE, INTEL_SUBPLATFORM_ULX)
#define IS_CFL_GT2(dev_priv)	(IS_COFFEELAKE(dev_priv) && \
				 INTEL_INFO(dev_priv)->gt == 2)
#define IS_CFL_GT3(dev_priv)	(IS_COFFEELAKE(dev_priv) && \
				 INTEL_INFO(dev_priv)->gt == 3)

#define IS_CML_ULT(dev_priv) \
	IS_SUBPLATFORM(dev_priv, INTEL_COMETLAKE, INTEL_SUBPLATFORM_ULT)
#define IS_CML_ULX(dev_priv) \
	IS_SUBPLATFORM(dev_priv, INTEL_COMETLAKE, INTEL_SUBPLATFORM_ULX)
#define IS_CML_GT2(dev_priv)	(IS_COMETLAKE(dev_priv) && \
				 INTEL_INFO(dev_priv)->gt == 2)

#define IS_ICL_WITH_PORT_F(dev_priv) \
	IS_SUBPLATFORM(dev_priv, INTEL_ICELAKE, INTEL_SUBPLATFORM_PORTF)

#define IS_TGL_U(dev_priv) \
	IS_SUBPLATFORM(dev_priv, INTEL_TIGERLAKE, INTEL_SUBPLATFORM_ULT)

#define IS_TGL_Y(dev_priv) \
	IS_SUBPLATFORM(dev_priv, INTEL_TIGERLAKE, INTEL_SUBPLATFORM_ULX)

#define IS_SKL_GRAPHICS_STEP(p, since, until) (IS_SKYLAKE(p) && IS_GRAPHICS_STEP(p, since, until))

#define IS_KBL_GRAPHICS_STEP(dev_priv, since, until) \
	(IS_KABYLAKE(dev_priv) && IS_GRAPHICS_STEP(dev_priv, since, until))
#define IS_KBL_DISPLAY_STEP(dev_priv, since, until) \
	(IS_KABYLAKE(dev_priv) && IS_DISPLAY_STEP(dev_priv, since, until))

#define IS_JSL_EHL_GRAPHICS_STEP(p, since, until) \
	(IS_JSL_EHL(p) && IS_GRAPHICS_STEP(p, since, until))
#define IS_JSL_EHL_DISPLAY_STEP(p, since, until) \
	(IS_JSL_EHL(p) && IS_DISPLAY_STEP(p, since, until))

#define IS_TGL_DISPLAY_STEP(__i915, since, until) \
	(IS_TIGERLAKE(__i915) && \
	 IS_DISPLAY_STEP(__i915, since, until))

#define IS_TGL_UY_GRAPHICS_STEP(__i915, since, until) \
	((IS_TGL_U(__i915) || IS_TGL_Y(__i915)) && \
	 IS_GRAPHICS_STEP(__i915, since, until))

#define IS_TGL_GRAPHICS_STEP(__i915, since, until) \
	(IS_TIGERLAKE(__i915) && !(IS_TGL_U(__i915) || IS_TGL_Y(__i915)) && \
	 IS_GRAPHICS_STEP(__i915, since, until))

#define IS_RKL_DISPLAY_STEP(p, since, until) \
	(IS_ROCKETLAKE(p) && IS_DISPLAY_STEP(p, since, until))

#define IS_DG1_GRAPHICS_STEP(p, since, until) \
	(IS_DG1(p) && IS_GRAPHICS_STEP(p, since, until))
#define IS_DG1_DISPLAY_STEP(p, since, until) \
	(IS_DG1(p) && IS_DISPLAY_STEP(p, since, until))

#define IS_ADLS_DISPLAY_STEP(__i915, since, until) \
	(IS_ALDERLAKE_S(__i915) && \
	 IS_DISPLAY_STEP(__i915, since, until))

#define IS_ADLS_GRAPHICS_STEP(__i915, since, until) \
	(IS_ALDERLAKE_S(__i915) && \
	 IS_GRAPHICS_STEP(__i915, since, until))

#define IS_ADLP_DISPLAY_STEP(__i915, since, until) \
	(IS_ALDERLAKE_P(__i915) && \
	 IS_DISPLAY_STEP(__i915, since, until))

#define IS_ADLP_GRAPHICS_STEP(__i915, since, until) \
	(IS_ALDERLAKE_P(__i915) && \
	 IS_GRAPHICS_STEP(__i915, since, until))

#define IS_XEHPSDV_GRAPHICS_STEP(__i915, since, until) \
	(IS_XEHPSDV(__i915) && IS_GRAPHICS_STEP(__i915, since, until))

/*
 * DG2 hardware steppings are a bit unusual.  The hardware design was forked to
 * create three variants (G10, G11, and G12) which each have distinct
 * workaround sets.  The G11 and G12 forks of the DG2 design reset the GT
 * stepping back to "A0" for their first iterations, even though they're more
 * similar to a G10 B0 stepping and G10 C0 stepping respectively in terms of
 * functionality and workarounds.  However the display stepping does not reset
 * in the same manner --- a specific stepping like "B0" has a consistent
 * meaning regardless of whether it belongs to a G10, G11, or G12 DG2.
 *
 * TLDR:  All GT workarounds and stepping-specific logic must be applied in
 * relation to a specific subplatform (G10/G11/G12), whereas display workarounds
 * and stepping-specific logic will be applied with a general DG2-wide stepping
 * number.
 */
#define IS_DG2_GRAPHICS_STEP(__i915, variant, since, until) \
	(IS_SUBPLATFORM(__i915, INTEL_DG2, INTEL_SUBPLATFORM_##variant) && \
	 IS_GRAPHICS_STEP(__i915, since, until))

#define IS_DG2_DISPLAY_STEP(__i915, since, until) \
	(IS_DG2(__i915) && \
	 IS_DISPLAY_STEP(__i915, since, until))

#define IS_LP(dev_priv)		(INTEL_INFO(dev_priv)->is_lp)
#define IS_GEN9_LP(dev_priv)	(GRAPHICS_VER(dev_priv) == 9 && IS_LP(dev_priv))
#define IS_GEN9_BC(dev_priv)	(GRAPHICS_VER(dev_priv) == 9 && !IS_LP(dev_priv))

#define __HAS_ENGINE(engine_mask, id) ((engine_mask) & BIT(id))
#define HAS_ENGINE(gt, id) __HAS_ENGINE((gt)->info.engine_mask, id)

#define ENGINE_INSTANCES_MASK(gt, first, count) ({		\
	unsigned int first__ = (first);					\
	unsigned int count__ = (count);					\
	((gt)->info.engine_mask &						\
	 GENMASK(first__ + count__ - 1, first__)) >> first__;		\
})
#define VDBOX_MASK(gt) \
	ENGINE_INSTANCES_MASK(gt, VCS0, I915_MAX_VCS)
#define VEBOX_MASK(gt) \
	ENGINE_INSTANCES_MASK(gt, VECS0, I915_MAX_VECS)

/*
 * The Gen7 cmdparser copies the scanned buffer to the ggtt for execution
 * All later gens can run the final buffer from the ppgtt
 */
#define CMDPARSER_USES_GGTT(dev_priv) (GRAPHICS_VER(dev_priv) == 7)

#define HAS_LLC(dev_priv)	(INTEL_INFO(dev_priv)->has_llc)
#define HAS_SNOOP(dev_priv)	(INTEL_INFO(dev_priv)->has_snoop)
#define HAS_EDRAM(dev_priv)	((dev_priv)->edram_size_mb)
#define HAS_SECURE_BATCHES(dev_priv) (GRAPHICS_VER(dev_priv) < 6)
#define HAS_WT(dev_priv)	HAS_EDRAM(dev_priv)

#define HWS_NEEDS_PHYSICAL(dev_priv)	(INTEL_INFO(dev_priv)->hws_needs_physical)

#define HAS_LOGICAL_RING_CONTEXTS(dev_priv) \
		(INTEL_INFO(dev_priv)->has_logical_ring_contexts)
#define HAS_LOGICAL_RING_ELSQ(dev_priv) \
		(INTEL_INFO(dev_priv)->has_logical_ring_elsq)

#define HAS_EXECLISTS(dev_priv) HAS_LOGICAL_RING_CONTEXTS(dev_priv)

#define INTEL_PPGTT(dev_priv) (INTEL_INFO(dev_priv)->ppgtt_type)
#define HAS_PPGTT(dev_priv) \
	(INTEL_PPGTT(dev_priv) != INTEL_PPGTT_NONE)
#define HAS_FULL_PPGTT(dev_priv) \
	(INTEL_PPGTT(dev_priv) >= INTEL_PPGTT_FULL)

#define HAS_PAGE_SIZES(dev_priv, sizes) ({ \
	GEM_BUG_ON((sizes) == 0); \
	((sizes) & ~INTEL_INFO(dev_priv)->page_sizes) == 0; \
})

#define HAS_OVERLAY(dev_priv)		 (INTEL_INFO(dev_priv)->display.has_overlay)
#define OVERLAY_NEEDS_PHYSICAL(dev_priv) \
		(INTEL_INFO(dev_priv)->display.overlay_needs_physical)

/* Early gen2 have a totally busted CS tlb and require pinned batches. */
#define HAS_BROKEN_CS_TLB(dev_priv)	(IS_I830(dev_priv) || IS_I845G(dev_priv))

#define NEEDS_RC6_CTX_CORRUPTION_WA(dev_priv)	\
	(IS_BROADWELL(dev_priv) || GRAPHICS_VER(dev_priv) == 9)

/* WaRsDisableCoarsePowerGating:skl,cnl */
#define NEEDS_WaRsDisableCoarsePowerGating(dev_priv)			\
	(IS_SKL_GT3(dev_priv) || IS_SKL_GT4(dev_priv))

#define HAS_GMBUS_IRQ(dev_priv) (DISPLAY_VER(dev_priv) >= 4)
#define HAS_GMBUS_BURST_READ(dev_priv) (DISPLAY_VER(dev_priv) >= 11 || \
					IS_GEMINILAKE(dev_priv) || \
					IS_KABYLAKE(dev_priv))

/* With the 945 and later, Y tiling got adjusted so that it was 32 128-byte
 * rows, which changed the alignment requirements and fence programming.
 */
#define HAS_128_BYTE_Y_TILING(dev_priv) (GRAPHICS_VER(dev_priv) != 2 && \
					 !(IS_I915G(dev_priv) || IS_I915GM(dev_priv)))
#define SUPPORTS_TV(dev_priv)		(INTEL_INFO(dev_priv)->display.supports_tv)
#define I915_HAS_HOTPLUG(dev_priv)	(INTEL_INFO(dev_priv)->display.has_hotplug)

#define HAS_FW_BLC(dev_priv)	(DISPLAY_VER(dev_priv) > 2)
#define HAS_FBC(dev_priv)	(INTEL_INFO(dev_priv)->display.fbc_mask != 0)
#define HAS_CUR_FBC(dev_priv)	(!HAS_GMCH(dev_priv) && DISPLAY_VER(dev_priv) >= 7)

#define HAS_IPS(dev_priv)	(IS_HSW_ULT(dev_priv) || IS_BROADWELL(dev_priv))

#define HAS_DP_MST(dev_priv)	(INTEL_INFO(dev_priv)->display.has_dp_mst)
#define HAS_DP20(dev_priv)	(IS_DG2(dev_priv))

#define HAS_CDCLK_CRAWL(dev_priv)	 (INTEL_INFO(dev_priv)->display.has_cdclk_crawl)
#define HAS_DDI(dev_priv)		 (INTEL_INFO(dev_priv)->display.has_ddi)
#define HAS_FPGA_DBG_UNCLAIMED(dev_priv) (INTEL_INFO(dev_priv)->display.has_fpga_dbg)
#define HAS_PSR(dev_priv)		 (INTEL_INFO(dev_priv)->display.has_psr)
#define HAS_PSR_HW_TRACKING(dev_priv) \
	(INTEL_INFO(dev_priv)->display.has_psr_hw_tracking)
#define HAS_PSR2_SEL_FETCH(dev_priv)	 (DISPLAY_VER(dev_priv) >= 12)
#define HAS_TRANSCODER(dev_priv, trans)	 ((INTEL_INFO(dev_priv)->display.cpu_transcoder_mask & BIT(trans)) != 0)

#define HAS_RC6(dev_priv)		 (INTEL_INFO(dev_priv)->has_rc6)
#define HAS_RC6p(dev_priv)		 (INTEL_INFO(dev_priv)->has_rc6p)
#define HAS_RC6pp(dev_priv)		 (false) /* HW was never validated */

#define HAS_RPS(dev_priv)	(INTEL_INFO(dev_priv)->has_rps)

#define HAS_DMC(dev_priv)	(INTEL_INFO(dev_priv)->display.has_dmc)

#define HAS_MSO(i915)		(DISPLAY_VER(i915) >= 12)

#define HAS_RUNTIME_PM(dev_priv) (INTEL_INFO(dev_priv)->has_runtime_pm)
#define HAS_64BIT_RELOC(dev_priv) (INTEL_INFO(dev_priv)->has_64bit_reloc)

#define HAS_MSLICES(dev_priv) \
	(INTEL_INFO(dev_priv)->has_mslices)

/*
 * Set this flag, when platform requires 64K GTT page sizes or larger for
 * device local memory access. Also this flag implies that we require or
 * at least support the compact PT layout for the ppGTT when using the 64K
 * GTT pages.
 */
#define HAS_64K_PAGES(dev_priv) (INTEL_INFO(dev_priv)->has_64k_pages)

#define HAS_IPC(dev_priv)		 (INTEL_INFO(dev_priv)->display.has_ipc)

#define HAS_REGION(i915, i) (INTEL_INFO(i915)->memory_regions & (i))
#define HAS_LMEM(i915) HAS_REGION(i915, REGION_LMEM)

#define HAS_GT_UC(dev_priv)	(INTEL_INFO(dev_priv)->has_gt_uc)

#define HAS_POOLED_EU(dev_priv)	(INTEL_INFO(dev_priv)->has_pooled_eu)

#define HAS_GLOBAL_MOCS_REGISTERS(dev_priv)	(INTEL_INFO(dev_priv)->has_global_mocs)

#define HAS_PXP(dev_priv)  ((IS_ENABLED(CONFIG_DRM_I915_PXP) && \
			    INTEL_INFO(dev_priv)->has_pxp) && \
			    VDBOX_MASK(to_gt(dev_priv)))

#define HAS_GMCH(dev_priv) (INTEL_INFO(dev_priv)->display.has_gmch)

#define HAS_LSPCON(dev_priv) (IS_DISPLAY_VER(dev_priv, 9, 10))

/* DPF == dynamic parity feature */
#define HAS_L3_DPF(dev_priv) (INTEL_INFO(dev_priv)->has_l3_dpf)
#define NUM_L3_SLICES(dev_priv) (IS_HSW_GT3(dev_priv) ? \
				 2 : HAS_L3_DPF(dev_priv))

#define GT_FREQUENCY_MULTIPLIER 50
#define GEN9_FREQ_SCALER 3

#define INTEL_NUM_PIPES(dev_priv) (hweight8(INTEL_INFO(dev_priv)->display.pipe_mask))

#define HAS_DISPLAY(dev_priv) (INTEL_INFO(dev_priv)->display.pipe_mask != 0)

#define HAS_VRR(i915)	(DISPLAY_VER(i915) >= 11)

#define HAS_ASYNC_FLIPS(i915)		(DISPLAY_VER(i915) >= 5)

/* Only valid when HAS_DISPLAY() is true */
#define INTEL_DISPLAY_ENABLED(dev_priv) \
	(drm_WARN_ON(&(dev_priv)->drm, !HAS_DISPLAY(dev_priv)), !(dev_priv)->params.disable_display)

#define HAS_GUC_DEPRIVILEGE(dev_priv) \
	(INTEL_INFO(dev_priv)->has_guc_deprivilege)

static inline bool run_as_guest(void)
{
	return !hypervisor_is_type(X86_HYPER_NATIVE);
}

#define HAS_D12_PLANE_MINIMIZATION(dev_priv) (IS_ROCKETLAKE(dev_priv) || \
					      IS_ALDERLAKE_S(dev_priv))

static inline bool intel_vtd_active(struct drm_i915_private *i915)
{
	if (device_iommu_mapped(i915->drm.dev))
		return true;

	/* Running as a guest, we assume the host is enforcing VT'd */
	return run_as_guest();
}

void
i915_print_iommu_status(struct drm_i915_private *i915, struct drm_printer *p);

static inline bool intel_scanout_needs_vtd_wa(struct drm_i915_private *dev_priv)
{
	return DISPLAY_VER(dev_priv) >= 6 && intel_vtd_active(dev_priv);
}

static inline bool
intel_ggtt_update_needs_vtd_wa(struct drm_i915_private *i915)
{
	return IS_BROXTON(i915) && intel_vtd_active(i915);
}

static inline bool
intel_vm_no_concurrent_access_wa(struct drm_i915_private *i915)
{
	return IS_CHERRYVIEW(i915) || intel_ggtt_update_needs_vtd_wa(i915);
}

/* i915_gem.c */
void i915_gem_init_early(struct drm_i915_private *dev_priv);
void i915_gem_cleanup_early(struct drm_i915_private *dev_priv);

static inline void i915_gem_drain_freed_objects(struct drm_i915_private *i915)
{
	/*
	 * A single pass should suffice to release all the freed objects (along
	 * most call paths) , but be a little more paranoid in that freeing
	 * the objects does take a little amount of time, during which the rcu
	 * callbacks could have added new objects into the freed list, and
	 * armed the work again.
	 */
	while (atomic_read(&i915->mm.free_count)) {
		flush_delayed_work(&i915->mm.free_work);
		flush_delayed_work(&i915->bdev.wq);
		rcu_barrier();
	}
}

static inline void i915_gem_drain_workqueue(struct drm_i915_private *i915)
{
	/*
	 * Similar to objects above (see i915_gem_drain_freed-objects), in
	 * general we have workers that are armed by RCU and then rearm
	 * themselves in their callbacks. To be paranoid, we need to
	 * drain the workqueue a second time after waiting for the RCU
	 * grace period so that we catch work queued via RCU from the first
	 * pass. As neither drain_workqueue() nor flush_workqueue() report
	 * a result, we make an assumption that we only don't require more
	 * than 3 passes to catch all _recursive_ RCU delayed work.
	 *
	 */
	int pass = 3;
	do {
		flush_workqueue(i915->wq);
		rcu_barrier();
		i915_gem_drain_freed_objects(i915);
	} while (--pass);
	drain_workqueue(i915->wq);
}

struct i915_vma * __must_check
i915_gem_object_ggtt_pin_ww(struct drm_i915_gem_object *obj,
			    struct i915_gem_ww_ctx *ww,
			    const struct i915_ggtt_view *view,
			    u64 size, u64 alignment, u64 flags);

struct i915_vma * __must_check
i915_gem_object_ggtt_pin(struct drm_i915_gem_object *obj,
			 const struct i915_ggtt_view *view,
			 u64 size, u64 alignment, u64 flags);

int i915_gem_object_unbind(struct drm_i915_gem_object *obj,
			   unsigned long flags);
#define I915_GEM_OBJECT_UNBIND_ACTIVE BIT(0)
#define I915_GEM_OBJECT_UNBIND_BARRIER BIT(1)
#define I915_GEM_OBJECT_UNBIND_TEST BIT(2)
#define I915_GEM_OBJECT_UNBIND_VM_TRYLOCK BIT(3)
#define I915_GEM_OBJECT_UNBIND_ASYNC BIT(4)

void i915_gem_runtime_suspend(struct drm_i915_private *dev_priv);

int __must_check i915_gem_set_global_seqno(struct drm_device *dev, u32 seqno);

int __must_check i915_gem_init(struct drm_i915_private *dev_priv);
void i915_gem_driver_register(struct drm_i915_private *i915);
void i915_gem_driver_unregister(struct drm_i915_private *i915);
void i915_gem_driver_remove(struct drm_i915_private *dev_priv);
void i915_gem_driver_release(struct drm_i915_private *dev_priv);

int i915_gem_open(struct drm_i915_private *i915, struct drm_file *file);

<<<<<<< HEAD
=======
int i915_gem_object_set_cache_level(struct drm_i915_gem_object *obj,
				    enum i915_cache_level cache_level);

struct drm_gem_object *i915_gem_prime_import(struct drm_device *dev,
				struct dma_buf *dma_buf);

struct dma_buf *i915_gem_prime_export(struct drm_gem_object *gem_obj, int flags);

static inline struct i915_address_space *
i915_gem_vm_lookup(struct drm_i915_file_private *file_priv, u32 id)
{
	struct i915_address_space *vm;

	xa_lock(&file_priv->vm_xa);
	vm = xa_load(&file_priv->vm_xa, id);
	if (vm)
		kref_get(&vm->ref);
	xa_unlock(&file_priv->vm_xa);

	return vm;
}

/* i915_gem_evict.c */
int __must_check i915_gem_evict_something(struct i915_address_space *vm,
					  struct i915_gem_ww_ctx *ww,
					  u64 min_size, u64 alignment,
					  unsigned long color,
					  u64 start, u64 end,
					  unsigned flags);
int __must_check i915_gem_evict_for_node(struct i915_address_space *vm,
					 struct i915_gem_ww_ctx *ww,
					 struct drm_mm_node *node,
					 unsigned int flags);
int i915_gem_evict_vm(struct i915_address_space *vm,
		      struct i915_gem_ww_ctx *ww);

/* i915_gem_internal.c */
struct drm_i915_gem_object *
i915_gem_object_create_internal(struct drm_i915_private *dev_priv,
				phys_addr_t size);
struct drm_i915_gem_object *
__i915_gem_object_create_internal(struct drm_i915_private *dev_priv,
				  const struct drm_i915_gem_object_ops *ops,
				  phys_addr_t size);

>>>>>>> 154cfae6
/* i915_gem_tiling.c */
static inline bool i915_gem_object_needs_bit17_swizzle(struct drm_i915_gem_object *obj)
{
	struct drm_i915_private *i915 = to_i915(obj->base.dev);

	return to_gt(i915)->ggtt->bit_6_swizzle_x == I915_BIT_6_SWIZZLE_9_10_17 &&
		i915_gem_object_is_tiled(obj);
}

/* intel_device_info.c */
static inline struct intel_device_info *
mkwrite_device_info(struct drm_i915_private *dev_priv)
{
	return (struct intel_device_info *)INTEL_INFO(dev_priv);
}

static inline enum i915_map_type
i915_coherent_map_type(struct drm_i915_private *i915,
		       struct drm_i915_gem_object *obj, bool always_coherent)
{
	if (i915_gem_object_is_lmem(obj))
		return I915_MAP_WC;
	if (HAS_LLC(i915) || always_coherent)
		return I915_MAP_WB;
	else
		return I915_MAP_WC;
}

#endif<|MERGE_RESOLUTION|>--- conflicted
+++ resolved
@@ -1498,54 +1498,6 @@
 
 int i915_gem_open(struct drm_i915_private *i915, struct drm_file *file);
 
-<<<<<<< HEAD
-=======
-int i915_gem_object_set_cache_level(struct drm_i915_gem_object *obj,
-				    enum i915_cache_level cache_level);
-
-struct drm_gem_object *i915_gem_prime_import(struct drm_device *dev,
-				struct dma_buf *dma_buf);
-
-struct dma_buf *i915_gem_prime_export(struct drm_gem_object *gem_obj, int flags);
-
-static inline struct i915_address_space *
-i915_gem_vm_lookup(struct drm_i915_file_private *file_priv, u32 id)
-{
-	struct i915_address_space *vm;
-
-	xa_lock(&file_priv->vm_xa);
-	vm = xa_load(&file_priv->vm_xa, id);
-	if (vm)
-		kref_get(&vm->ref);
-	xa_unlock(&file_priv->vm_xa);
-
-	return vm;
-}
-
-/* i915_gem_evict.c */
-int __must_check i915_gem_evict_something(struct i915_address_space *vm,
-					  struct i915_gem_ww_ctx *ww,
-					  u64 min_size, u64 alignment,
-					  unsigned long color,
-					  u64 start, u64 end,
-					  unsigned flags);
-int __must_check i915_gem_evict_for_node(struct i915_address_space *vm,
-					 struct i915_gem_ww_ctx *ww,
-					 struct drm_mm_node *node,
-					 unsigned int flags);
-int i915_gem_evict_vm(struct i915_address_space *vm,
-		      struct i915_gem_ww_ctx *ww);
-
-/* i915_gem_internal.c */
-struct drm_i915_gem_object *
-i915_gem_object_create_internal(struct drm_i915_private *dev_priv,
-				phys_addr_t size);
-struct drm_i915_gem_object *
-__i915_gem_object_create_internal(struct drm_i915_private *dev_priv,
-				  const struct drm_i915_gem_object_ops *ops,
-				  phys_addr_t size);
-
->>>>>>> 154cfae6
 /* i915_gem_tiling.c */
 static inline bool i915_gem_object_needs_bit17_swizzle(struct drm_i915_gem_object *obj)
 {
