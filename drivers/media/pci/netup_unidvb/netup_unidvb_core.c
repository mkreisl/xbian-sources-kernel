/*
 * netup_unidvb_core.c
 *
 * Main module for NetUP Universal Dual DVB-CI
 *
 * Copyright (C) 2014 NetUP Inc.
 * Copyright (C) 2014 Sergey Kozlov <serjk@netup.ru>
 * Copyright (C) 2014 Abylay Ospan <aospan@netup.ru>
 *
 * This program is free software; you can redistribute it and/or modify
 * it under the terms of the GNU General Public License as published by
 * the Free Software Foundation; either version 2 of the License, or
 * (at your option) any later version.
 *
 * This program is distributed in the hope that it will be useful,
 * but WITHOUT ANY WARRANTY; without even the implied warranty of
 * MERCHANTABILITY or FITNESS FOR A PARTICULAR PURPOSE.  See the
 * GNU General Public License for more details.
 */

#include <linux/init.h>
#include <linux/module.h>
#include <linux/moduleparam.h>
#include <linux/kmod.h>
#include <linux/kernel.h>
#include <linux/slab.h>
#include <linux/interrupt.h>
#include <linux/delay.h>
#include <linux/list.h>
#include <media/videobuf2-v4l2.h>
#include <media/videobuf2-vmalloc.h>

#include "netup_unidvb.h"
#include "cxd2841er.h"
#include "horus3a.h"
#include "ascot2e.h"
#include "lnbh25.h"

static int spi_enable;
module_param(spi_enable, int, S_IRUSR | S_IWUSR | S_IRGRP | S_IROTH);

MODULE_DESCRIPTION("Driver for NetUP Dual Universal DVB CI PCIe card");
MODULE_AUTHOR("info@netup.ru");
MODULE_VERSION(NETUP_UNIDVB_VERSION);
MODULE_LICENSE("GPL");

DVB_DEFINE_MOD_OPT_ADAPTER_NR(adapter_nr);

/* Avalon-MM PCI-E registers */
#define	AVL_PCIE_IENR		0x50
#define AVL_PCIE_ISR		0x40
#define AVL_IRQ_ENABLE		0x80
#define AVL_IRQ_ASSERTED	0x80
/* GPIO registers */
#define GPIO_REG_IO		0x4880
#define GPIO_REG_IO_TOGGLE	0x4882
#define GPIO_REG_IO_SET		0x4884
#define GPIO_REG_IO_CLEAR	0x4886
/* GPIO bits */
#define GPIO_FEA_RESET		(1 << 0)
#define GPIO_FEB_RESET		(1 << 1)
#define GPIO_RFA_CTL		(1 << 2)
#define GPIO_RFB_CTL		(1 << 3)
#define GPIO_FEA_TU_RESET	(1 << 4)
#define GPIO_FEB_TU_RESET	(1 << 5)
/* DMA base address */
#define NETUP_DMA0_ADDR		0x4900
#define NETUP_DMA1_ADDR		0x4940
/* 8 DMA blocks * 128 packets * 188 bytes*/
#define NETUP_DMA_BLOCKS_COUNT	8
#define NETUP_DMA_PACKETS_COUNT	128
/* DMA status bits */
#define BIT_DMA_RUN		1
#define BIT_DMA_ERROR		2
#define BIT_DMA_IRQ		0x200

/**
 * struct netup_dma_regs - the map of DMA module registers
 * @ctrlstat_set:	Control register, write to set control bits
 * @ctrlstat_clear:	Control register, write to clear control bits
 * @start_addr_lo:	DMA ring buffer start address, lower part
 * @start_addr_hi:	DMA ring buffer start address, higher part
 * @size:		DMA ring buffer size register
			Bits [0-7]:	DMA packet size, 188 bytes
			Bits [16-23]:	packets count in block, 128 packets
			Bits [24-31]:	blocks count, 8 blocks
 * @timeout:		DMA timeout in units of 8ns
			For example, value of 375000000 equals to 3 sec
 * @curr_addr_lo:	Current ring buffer head address, lower part
 * @curr_addr_hi:	Current ring buffer head address, higher part
 * @stat_pkt_received:	Statistic register, not tested
 * @stat_pkt_accepted:	Statistic register, not tested
 * @stat_pkt_overruns:	Statistic register, not tested
 * @stat_pkt_underruns:	Statistic register, not tested
 * @stat_fifo_overruns:	Statistic register, not tested
 */
struct netup_dma_regs {
	__le32	ctrlstat_set;
	__le32	ctrlstat_clear;
	__le32	start_addr_lo;
	__le32	start_addr_hi;
	__le32	size;
	__le32	timeout;
	__le32	curr_addr_lo;
	__le32	curr_addr_hi;
	__le32	stat_pkt_received;
	__le32	stat_pkt_accepted;
	__le32	stat_pkt_overruns;
	__le32	stat_pkt_underruns;
	__le32	stat_fifo_overruns;
} __packed __aligned(1);

struct netup_unidvb_buffer {
	struct vb2_v4l2_buffer vb;
	struct list_head	list;
	u32			size;
};

static int netup_unidvb_tuner_ctrl(void *priv, int is_dvb_tc);
static void netup_unidvb_queue_cleanup(struct netup_dma *dma);

static struct cxd2841er_config demod_config = {
	.i2c_addr = 0xc8
};

static struct horus3a_config horus3a_conf = {
	.i2c_address = 0xc0,
	.xtal_freq_mhz = 16,
	.set_tuner_callback = netup_unidvb_tuner_ctrl
};

static struct ascot2e_config ascot2e_conf = {
	.i2c_address = 0xc2,
	.set_tuner_callback = netup_unidvb_tuner_ctrl
};

static struct lnbh25_config lnbh25_conf = {
	.i2c_address = 0x10,
	.data2_config = LNBH25_TEN | LNBH25_EXTM
};

static int netup_unidvb_tuner_ctrl(void *priv, int is_dvb_tc)
{
	u8 reg, mask;
	struct netup_dma *dma = priv;
	struct netup_unidvb_dev *ndev;

	if (!priv)
		return -EINVAL;
	ndev = dma->ndev;
	dev_dbg(&ndev->pci_dev->dev, "%s(): num %d is_dvb_tc %d\n",
		__func__, dma->num, is_dvb_tc);
	reg = readb(ndev->bmmio0 + GPIO_REG_IO);
	mask = (dma->num == 0) ? GPIO_RFA_CTL : GPIO_RFB_CTL;
	if (!is_dvb_tc)
		reg |= mask;
	else
		reg &= ~mask;
	writeb(reg, ndev->bmmio0 + GPIO_REG_IO);
	return 0;
}

static void netup_unidvb_dev_enable(struct netup_unidvb_dev *ndev)
{
	u16 gpio_reg;

	/* enable PCI-E interrupts */
	writel(AVL_IRQ_ENABLE, ndev->bmmio0 + AVL_PCIE_IENR);
	/* unreset frontends bits[0:1] */
	writeb(0x00, ndev->bmmio0 + GPIO_REG_IO);
	msleep(100);
	gpio_reg =
		GPIO_FEA_RESET | GPIO_FEB_RESET |
		GPIO_FEA_TU_RESET | GPIO_FEB_TU_RESET |
		GPIO_RFA_CTL | GPIO_RFB_CTL;
	writeb(gpio_reg, ndev->bmmio0 + GPIO_REG_IO);
	dev_dbg(&ndev->pci_dev->dev,
		"%s(): AVL_PCIE_IENR 0x%x GPIO_REG_IO 0x%x\n",
		__func__, readl(ndev->bmmio0 + AVL_PCIE_IENR),
		(int)readb(ndev->bmmio0 + GPIO_REG_IO));

}

static void netup_unidvb_dma_enable(struct netup_dma *dma, int enable)
{
	u32 irq_mask = (dma->num == 0 ?
		NETUP_UNIDVB_IRQ_DMA1 : NETUP_UNIDVB_IRQ_DMA2);

	dev_dbg(&dma->ndev->pci_dev->dev,
		"%s(): DMA%d enable %d\n", __func__, dma->num, enable);
	if (enable) {
		writel(BIT_DMA_RUN, &dma->regs->ctrlstat_set);
		writew(irq_mask, dma->ndev->bmmio0 + REG_IMASK_SET);
	} else {
		writel(BIT_DMA_RUN, &dma->regs->ctrlstat_clear);
		writew(irq_mask, dma->ndev->bmmio0 + REG_IMASK_CLEAR);
	}
}

static irqreturn_t netup_dma_interrupt(struct netup_dma *dma)
{
	u64 addr_curr;
	u32 size;
	unsigned long flags;
	struct device *dev = &dma->ndev->pci_dev->dev;

	spin_lock_irqsave(&dma->lock, flags);
	addr_curr = ((u64)readl(&dma->regs->curr_addr_hi) << 32) |
		(u64)readl(&dma->regs->curr_addr_lo) | dma->high_addr;
	/* clear IRQ */
	writel(BIT_DMA_IRQ, &dma->regs->ctrlstat_clear);
	/* sanity check */
	if (addr_curr < dma->addr_phys ||
			addr_curr > dma->addr_phys +  dma->ring_buffer_size) {
		if (addr_curr != 0) {
			dev_err(dev,
				"%s(): addr 0x%llx not from 0x%llx:0x%llx\n",
				__func__, addr_curr, (u64)dma->addr_phys,
				(u64)(dma->addr_phys + dma->ring_buffer_size));
		}
		goto irq_handled;
	}
	size = (addr_curr >= dma->addr_last) ?
		(u32)(addr_curr - dma->addr_last) :
		(u32)(dma->ring_buffer_size - (dma->addr_last - addr_curr));
	if (dma->data_size != 0) {
		printk_ratelimited("%s(): lost interrupt, data size %d\n",
			__func__, dma->data_size);
		dma->data_size += size;
	}
	if (dma->data_size == 0 || dma->data_size > dma->ring_buffer_size) {
		dma->data_size = size;
		dma->data_offset = (u32)(dma->addr_last - dma->addr_phys);
	}
	dma->addr_last = addr_curr;
	queue_work(dma->ndev->wq, &dma->work);
irq_handled:
	spin_unlock_irqrestore(&dma->lock, flags);
	return IRQ_HANDLED;
}

static irqreturn_t netup_unidvb_isr(int irq, void *dev_id)
{
	struct pci_dev *pci_dev = (struct pci_dev *)dev_id;
	struct netup_unidvb_dev *ndev = pci_get_drvdata(pci_dev);
	u32 reg40, reg_isr;
	irqreturn_t iret = IRQ_NONE;

	/* disable interrupts */
	writel(0, ndev->bmmio0 + AVL_PCIE_IENR);
	/* check IRQ source */
	reg40 = readl(ndev->bmmio0 + AVL_PCIE_ISR);
	if ((reg40 & AVL_IRQ_ASSERTED) != 0) {
		/* IRQ is being signaled */
		reg_isr = readw(ndev->bmmio0 + REG_ISR);
		if (reg_isr & NETUP_UNIDVB_IRQ_I2C0) {
			iret = netup_i2c_interrupt(&ndev->i2c[0]);
		} else if (reg_isr & NETUP_UNIDVB_IRQ_I2C1) {
			iret = netup_i2c_interrupt(&ndev->i2c[1]);
		} else if (reg_isr & NETUP_UNIDVB_IRQ_SPI) {
			iret = netup_spi_interrupt(ndev->spi);
		} else if (reg_isr & NETUP_UNIDVB_IRQ_DMA1) {
			iret = netup_dma_interrupt(&ndev->dma[0]);
		} else if (reg_isr & NETUP_UNIDVB_IRQ_DMA2) {
			iret = netup_dma_interrupt(&ndev->dma[1]);
		} else if (reg_isr & NETUP_UNIDVB_IRQ_CI) {
			iret = netup_ci_interrupt(ndev);
		} else {
			dev_err(&pci_dev->dev,
				"%s(): unknown interrupt 0x%x\n",
				__func__, reg_isr);
		}
	}
	/* re-enable interrupts */
	writel(AVL_IRQ_ENABLE, ndev->bmmio0 + AVL_PCIE_IENR);
	return iret;
}

static int netup_unidvb_queue_setup(struct vb2_queue *vq,
				    const void *parg,
				    unsigned int *nbuffers,
				    unsigned int *nplanes,
				    unsigned int sizes[],
				    void *alloc_ctxs[])
{
	struct netup_dma *dma = vb2_get_drv_priv(vq);

	dev_dbg(&dma->ndev->pci_dev->dev, "%s()\n", __func__);

	*nplanes = 1;
	if (vq->num_buffers + *nbuffers < VIDEO_MAX_FRAME)
		*nbuffers = VIDEO_MAX_FRAME - vq->num_buffers;
	sizes[0] = PAGE_ALIGN(NETUP_DMA_PACKETS_COUNT * 188);
	dev_dbg(&dma->ndev->pci_dev->dev, "%s() nbuffers=%d sizes[0]=%d\n",
		__func__, *nbuffers, sizes[0]);
	return 0;
}

static int netup_unidvb_buf_prepare(struct vb2_buffer *vb)
{
	struct netup_dma *dma = vb2_get_drv_priv(vb->vb2_queue);
	struct vb2_v4l2_buffer *vbuf = to_vb2_v4l2_buffer(vb);
	struct netup_unidvb_buffer *buf = container_of(vbuf,
				struct netup_unidvb_buffer, vb);

	dev_dbg(&dma->ndev->pci_dev->dev, "%s(): buf 0x%p\n", __func__, buf);
	buf->size = 0;
	return 0;
}

static void netup_unidvb_buf_queue(struct vb2_buffer *vb)
{
	unsigned long flags;
	struct netup_dma *dma = vb2_get_drv_priv(vb->vb2_queue);
	struct vb2_v4l2_buffer *vbuf = to_vb2_v4l2_buffer(vb);
	struct netup_unidvb_buffer *buf = container_of(vbuf,
				struct netup_unidvb_buffer, vb);

	dev_dbg(&dma->ndev->pci_dev->dev, "%s(): %p\n", __func__, buf);
	spin_lock_irqsave(&dma->lock, flags);
	list_add_tail(&buf->list, &dma->free_buffers);
	spin_unlock_irqrestore(&dma->lock, flags);
	mod_timer(&dma->timeout, jiffies + msecs_to_jiffies(1000));
}

static int netup_unidvb_start_streaming(struct vb2_queue *q, unsigned int count)
{
	struct netup_dma *dma = vb2_get_drv_priv(q);

	dev_dbg(&dma->ndev->pci_dev->dev, "%s()\n", __func__);
	netup_unidvb_dma_enable(dma, 1);
	return 0;
}

static void netup_unidvb_stop_streaming(struct vb2_queue *q)
{
	struct netup_dma *dma = vb2_get_drv_priv(q);

	dev_dbg(&dma->ndev->pci_dev->dev, "%s()\n", __func__);
	netup_unidvb_dma_enable(dma, 0);
	netup_unidvb_queue_cleanup(dma);
}

static struct vb2_ops dvb_qops = {
	.queue_setup		= netup_unidvb_queue_setup,
	.buf_prepare		= netup_unidvb_buf_prepare,
	.buf_queue		= netup_unidvb_buf_queue,
	.start_streaming	= netup_unidvb_start_streaming,
	.stop_streaming		= netup_unidvb_stop_streaming,
};

static int netup_unidvb_queue_init(struct netup_dma *dma,
				   struct vb2_queue *vb_queue)
{
	int res;

	/* Init videobuf2 queue structure */
	vb_queue->type = V4L2_BUF_TYPE_VIDEO_CAPTURE;
	vb_queue->io_modes = VB2_MMAP | VB2_USERPTR | VB2_READ;
	vb_queue->drv_priv = dma;
	vb_queue->buf_struct_size = sizeof(struct netup_unidvb_buffer);
	vb_queue->ops = &dvb_qops;
	vb_queue->mem_ops = &vb2_vmalloc_memops;
	vb_queue->timestamp_flags = V4L2_BUF_FLAG_TIMESTAMP_MONOTONIC;
	res = vb2_queue_init(vb_queue);
	if (res != 0) {
		dev_err(&dma->ndev->pci_dev->dev,
			"%s(): vb2_queue_init failed (%d)\n", __func__, res);
	}
	return res;
}

static int netup_unidvb_dvb_init(struct netup_unidvb_dev *ndev,
				 int num)
{
	struct vb2_dvb_frontend *fe0, *fe1, *fe2;

	if (num < 0 || num > 1) {
		dev_dbg(&ndev->pci_dev->dev,
			"%s(): unable to init DVB bus %d\n", __func__, num);
		return -ENODEV;
	}
	mutex_init(&ndev->frontends[num].lock);
	INIT_LIST_HEAD(&ndev->frontends[num].felist);
	if (vb2_dvb_alloc_frontend(&ndev->frontends[num], 1) == NULL ||
		vb2_dvb_alloc_frontend(
			&ndev->frontends[num], 2) == NULL ||
		vb2_dvb_alloc_frontend(
			&ndev->frontends[num], 3) == NULL) {
		dev_dbg(&ndev->pci_dev->dev,
			"%s(): unable to to alllocate vb2_dvb_frontend\n",
			__func__);
		return -ENOMEM;
	}
	fe0 = vb2_dvb_get_frontend(&ndev->frontends[num], 1);
	fe1 = vb2_dvb_get_frontend(&ndev->frontends[num], 2);
	fe2 = vb2_dvb_get_frontend(&ndev->frontends[num], 3);
	if (fe0 == NULL || fe1 == NULL || fe2 == NULL) {
		dev_dbg(&ndev->pci_dev->dev,
			"%s(): frontends has not been allocated\n", __func__);
		return -EINVAL;
	}
	netup_unidvb_queue_init(&ndev->dma[num], &fe0->dvb.dvbq);
	netup_unidvb_queue_init(&ndev->dma[num], &fe1->dvb.dvbq);
	netup_unidvb_queue_init(&ndev->dma[num], &fe2->dvb.dvbq);
	fe0->dvb.name = "netup_fe0";
	fe1->dvb.name = "netup_fe1";
	fe2->dvb.name = "netup_fe2";
	fe0->dvb.frontend = dvb_attach(cxd2841er_attach_s,
		&demod_config, &ndev->i2c[num].adap);
	if (fe0->dvb.frontend == NULL) {
		dev_dbg(&ndev->pci_dev->dev,
			"%s(): unable to attach DVB-S/S2 frontend\n",
			__func__);
		goto frontend_detach;
	}
	horus3a_conf.set_tuner_priv = &ndev->dma[num];
	if (!dvb_attach(horus3a_attach, fe0->dvb.frontend,
			&horus3a_conf, &ndev->i2c[num].adap)) {
		dev_dbg(&ndev->pci_dev->dev,
			"%s(): unable to attach DVB-S/S2 tuner frontend\n",
			__func__);
		goto frontend_detach;
	}
	if (!dvb_attach(lnbh25_attach, fe0->dvb.frontend,
			&lnbh25_conf, &ndev->i2c[num].adap)) {
		dev_dbg(&ndev->pci_dev->dev,
			"%s(): unable to attach SEC frontend\n", __func__);
		goto frontend_detach;
	}
	/* DVB-T/T2 frontend */
	fe1->dvb.frontend = dvb_attach(cxd2841er_attach_t,
		&demod_config, &ndev->i2c[num].adap);
	if (fe1->dvb.frontend == NULL) {
		dev_dbg(&ndev->pci_dev->dev,
			"%s(): unable to attach DVB-T frontend\n", __func__);
		goto frontend_detach;
	}
	fe1->dvb.frontend->id = 1;
	ascot2e_conf.set_tuner_priv = &ndev->dma[num];
	if (!dvb_attach(ascot2e_attach, fe1->dvb.frontend,
			&ascot2e_conf, &ndev->i2c[num].adap)) {
		dev_dbg(&ndev->pci_dev->dev,
			"%s(): unable to attach DVB-T tuner frontend\n",
			__func__);
		goto frontend_detach;
	}
	/* DVB-C/C2 frontend */
	fe2->dvb.frontend = dvb_attach(cxd2841er_attach_c,
				&demod_config, &ndev->i2c[num].adap);
	if (fe2->dvb.frontend == NULL) {
		dev_dbg(&ndev->pci_dev->dev,
			"%s(): unable to attach DVB-C frontend\n", __func__);
		goto frontend_detach;
	}
	fe2->dvb.frontend->id = 2;
	if (!dvb_attach(ascot2e_attach, fe2->dvb.frontend,
			&ascot2e_conf, &ndev->i2c[num].adap)) {
		dev_dbg(&ndev->pci_dev->dev,
			"%s(): unable to attach DVB-T/C tuner frontend\n",
			__func__);
		goto frontend_detach;
	}

	if (vb2_dvb_register_bus(&ndev->frontends[num],
			THIS_MODULE, NULL,
			&ndev->pci_dev->dev, adapter_nr, 1)) {
		dev_dbg(&ndev->pci_dev->dev,
			"%s(): unable to register DVB bus %d\n",
			__func__, num);
		goto frontend_detach;
	}
	dev_info(&ndev->pci_dev->dev, "DVB init done, num=%d\n", num);
	return 0;
frontend_detach:
	vb2_dvb_dealloc_frontends(&ndev->frontends[num]);
	return -EINVAL;
}

static void netup_unidvb_dvb_fini(struct netup_unidvb_dev *ndev, int num)
{
	if (num < 0 || num > 1) {
		dev_err(&ndev->pci_dev->dev,
			"%s(): unable to unregister DVB bus %d\n",
			__func__, num);
		return;
	}
	vb2_dvb_unregister_bus(&ndev->frontends[num]);
	dev_info(&ndev->pci_dev->dev,
		"%s(): DVB bus %d unregistered\n", __func__, num);
}

static int netup_unidvb_dvb_setup(struct netup_unidvb_dev *ndev)
{
	int res;

	res = netup_unidvb_dvb_init(ndev, 0);
	if (res)
		return res;
	res = netup_unidvb_dvb_init(ndev, 1);
	if (res) {
		netup_unidvb_dvb_fini(ndev, 0);
		return res;
	}
	return 0;
}

static int netup_unidvb_ring_copy(struct netup_dma *dma,
				  struct netup_unidvb_buffer *buf)
{
	u32 copy_bytes, ring_bytes;
	u32 buff_bytes = NETUP_DMA_PACKETS_COUNT * 188 - buf->size;
	u8 *p = vb2_plane_vaddr(&buf->vb.vb2_buf, 0);
	struct netup_unidvb_dev *ndev = dma->ndev;

	if (p == NULL) {
		dev_err(&ndev->pci_dev->dev,
			"%s(): buffer is NULL\n", __func__);
		return -EINVAL;
	}
	p += buf->size;
	if (dma->data_offset + dma->data_size > dma->ring_buffer_size) {
		ring_bytes = dma->ring_buffer_size - dma->data_offset;
		copy_bytes = (ring_bytes > buff_bytes) ?
			buff_bytes : ring_bytes;
		memcpy_fromio(p, (u8 __iomem *)(dma->addr_virt + dma->data_offset), copy_bytes);
		p += copy_bytes;
		buf->size += copy_bytes;
		buff_bytes -= copy_bytes;
		dma->data_size -= copy_bytes;
		dma->data_offset += copy_bytes;
		if (dma->data_offset == dma->ring_buffer_size)
			dma->data_offset = 0;
	}
	if (buff_bytes > 0) {
		ring_bytes = dma->data_size;
		copy_bytes = (ring_bytes > buff_bytes) ?
				buff_bytes : ring_bytes;
		memcpy_fromio(p, (u8 __iomem *)(dma->addr_virt + dma->data_offset), copy_bytes);
		buf->size += copy_bytes;
		dma->data_size -= copy_bytes;
		dma->data_offset += copy_bytes;
		if (dma->data_offset == dma->ring_buffer_size)
			dma->data_offset = 0;
	}
	return 0;
}

static void netup_unidvb_dma_worker(struct work_struct *work)
{
	struct netup_dma *dma = container_of(work, struct netup_dma, work);
	struct netup_unidvb_dev *ndev = dma->ndev;
	struct netup_unidvb_buffer *buf;
	unsigned long flags;

	spin_lock_irqsave(&dma->lock, flags);
	if (dma->data_size == 0) {
		dev_dbg(&ndev->pci_dev->dev,
			"%s(): data_size == 0\n", __func__);
		goto work_done;
	}
	while (dma->data_size > 0) {
		if (list_empty(&dma->free_buffers)) {
			dev_dbg(&ndev->pci_dev->dev,
				"%s(): no free buffers\n", __func__);
			goto work_done;
		}
		buf = list_first_entry(&dma->free_buffers,
			struct netup_unidvb_buffer, list);
		if (buf->size >= NETUP_DMA_PACKETS_COUNT * 188) {
			dev_dbg(&ndev->pci_dev->dev,
				"%s(): buffer overflow, size %d\n",
				__func__, buf->size);
			goto work_done;
		}
		if (netup_unidvb_ring_copy(dma, buf))
			goto work_done;
		if (buf->size == NETUP_DMA_PACKETS_COUNT * 188) {
			list_del(&buf->list);
			dev_dbg(&ndev->pci_dev->dev,
				"%s(): buffer %p done, size %d\n",
				__func__, buf, buf->size);
			v4l2_get_timestamp(&buf->vb.timestamp);
			vb2_set_plane_payload(&buf->vb.vb2_buf, 0, buf->size);
			vb2_buffer_done(&buf->vb.vb2_buf, VB2_BUF_STATE_DONE);
		}
	}
work_done:
	dma->data_size = 0;
	spin_unlock_irqrestore(&dma->lock, flags);
}

static void netup_unidvb_queue_cleanup(struct netup_dma *dma)
{
	struct netup_unidvb_buffer *buf;
	unsigned long flags;

	spin_lock_irqsave(&dma->lock, flags);
	while (!list_empty(&dma->free_buffers)) {
		buf = list_first_entry(&dma->free_buffers,
			struct netup_unidvb_buffer, list);
		list_del(&buf->list);
		vb2_buffer_done(&buf->vb.vb2_buf, VB2_BUF_STATE_ERROR);
	}
	spin_unlock_irqrestore(&dma->lock, flags);
}

static void netup_unidvb_dma_timeout(unsigned long data)
{
	struct netup_dma *dma = (struct netup_dma *)data;
	struct netup_unidvb_dev *ndev = dma->ndev;

	dev_dbg(&ndev->pci_dev->dev, "%s()\n", __func__);
	netup_unidvb_queue_cleanup(dma);
}

static int netup_unidvb_dma_init(struct netup_unidvb_dev *ndev, int num)
{
	struct netup_dma *dma;
	struct device *dev = &ndev->pci_dev->dev;

	if (num < 0 || num > 1) {
		dev_err(dev, "%s(): unable to register DMA%d\n",
			__func__, num);
		return -ENODEV;
	}
	dma = &ndev->dma[num];
	dev_info(dev, "%s(): starting DMA%d\n", __func__, num);
	dma->num = num;
	dma->ndev = ndev;
	spin_lock_init(&dma->lock);
	INIT_WORK(&dma->work, netup_unidvb_dma_worker);
	INIT_LIST_HEAD(&dma->free_buffers);
	dma->timeout.function = netup_unidvb_dma_timeout;
	dma->timeout.data = (unsigned long)dma;
	init_timer(&dma->timeout);
	dma->ring_buffer_size = ndev->dma_size / 2;
	dma->addr_virt = ndev->dma_virt + dma->ring_buffer_size * num;
	dma->addr_phys = (dma_addr_t)((u64)ndev->dma_phys +
		dma->ring_buffer_size * num);
	dev_info(dev, "%s(): DMA%d buffer virt/phys 0x%p/0x%llx size %d\n",
		__func__, num, dma->addr_virt,
		(unsigned long long)dma->addr_phys,
		dma->ring_buffer_size);
	memset_io((u8 __iomem *)dma->addr_virt, 0, dma->ring_buffer_size);
	dma->addr_last = dma->addr_phys;
	dma->high_addr = (u32)(dma->addr_phys & 0xC0000000);
	dma->regs = (struct netup_dma_regs __iomem *)(num == 0 ?
		ndev->bmmio0 + NETUP_DMA0_ADDR :
		ndev->bmmio0 + NETUP_DMA1_ADDR);
	writel((NETUP_DMA_BLOCKS_COUNT << 24) |
		(NETUP_DMA_PACKETS_COUNT << 8) | 188, &dma->regs->size);
	writel((u32)(dma->addr_phys & 0x3FFFFFFF), &dma->regs->start_addr_lo);
	writel(0, &dma->regs->start_addr_hi);
	writel(dma->high_addr, ndev->bmmio0 + 0x1000);
	writel(375000000, &dma->regs->timeout);
	msleep(1000);
	writel(BIT_DMA_IRQ, &dma->regs->ctrlstat_clear);
	return 0;
}

static void netup_unidvb_dma_fini(struct netup_unidvb_dev *ndev, int num)
{
	struct netup_dma *dma;

	if (num < 0 || num > 1)
		return;
	dev_dbg(&ndev->pci_dev->dev, "%s(): num %d\n", __func__, num);
	dma = &ndev->dma[num];
	netup_unidvb_dma_enable(dma, 0);
	msleep(50);
	cancel_work_sync(&dma->work);
	del_timer(&dma->timeout);
}

static int netup_unidvb_dma_setup(struct netup_unidvb_dev *ndev)
{
	int res;

	res = netup_unidvb_dma_init(ndev, 0);
	if (res)
		return res;
	res = netup_unidvb_dma_init(ndev, 1);
	if (res) {
		netup_unidvb_dma_fini(ndev, 0);
		return res;
	}
	netup_unidvb_dma_enable(&ndev->dma[0], 0);
	netup_unidvb_dma_enable(&ndev->dma[1], 0);
	return 0;
}

static int netup_unidvb_ci_setup(struct netup_unidvb_dev *ndev,
				 struct pci_dev *pci_dev)
{
	int res;

	writew(NETUP_UNIDVB_IRQ_CI, ndev->bmmio0 + REG_IMASK_SET);
	res = netup_unidvb_ci_register(ndev, 0, pci_dev);
	if (res)
		return res;
	res = netup_unidvb_ci_register(ndev, 1, pci_dev);
	if (res)
		netup_unidvb_ci_unregister(ndev, 0);
	return res;
}

static int netup_unidvb_request_mmio(struct pci_dev *pci_dev)
{
	if (!request_mem_region(pci_resource_start(pci_dev, 0),
			pci_resource_len(pci_dev, 0), NETUP_UNIDVB_NAME)) {
		dev_err(&pci_dev->dev,
			"%s(): unable to request MMIO bar 0 at 0x%llx\n",
			__func__,
			(unsigned long long)pci_resource_start(pci_dev, 0));
		return -EBUSY;
	}
	if (!request_mem_region(pci_resource_start(pci_dev, 1),
			pci_resource_len(pci_dev, 1), NETUP_UNIDVB_NAME)) {
		dev_err(&pci_dev->dev,
			"%s(): unable to request MMIO bar 1 at 0x%llx\n",
			__func__,
			(unsigned long long)pci_resource_start(pci_dev, 1));
		release_mem_region(pci_resource_start(pci_dev, 0),
			pci_resource_len(pci_dev, 0));
		return -EBUSY;
	}
	return 0;
}

static int netup_unidvb_request_modules(struct device *dev)
{
	static const char * const modules[] = {
		"lnbh25", "ascot2e", "horus3a", "cxd2841er", NULL
	};
	const char * const *curr_mod = modules;
	int err;

	while (*curr_mod != NULL) {
		err = request_module(*curr_mod);
		if (err) {
			dev_warn(dev, "request_module(%s) failed: %d\n",
				*curr_mod, err);
		}
		++curr_mod;
	}
	return 0;
}

static int netup_unidvb_initdev(struct pci_dev *pci_dev,
				const struct pci_device_id *pci_id)
{
	u8 board_revision;
	u16 board_vendor;
	struct netup_unidvb_dev *ndev;
	int old_firmware = 0;

	netup_unidvb_request_modules(&pci_dev->dev);

	/* Check card revision */
	if (pci_dev->revision != NETUP_PCI_DEV_REVISION) {
		dev_err(&pci_dev->dev,
			"netup_unidvb: expected card revision %d, got %d\n",
			NETUP_PCI_DEV_REVISION, pci_dev->revision);
		dev_err(&pci_dev->dev,
			"Please upgrade firmware!\n");
		dev_err(&pci_dev->dev,
			"Instructions on http://www.netup.tv\n");
		old_firmware = 1;
		spi_enable = 1;
	}

	/* allocate device context */
	ndev = kzalloc(sizeof(*ndev), GFP_KERNEL);

	if (!ndev)
		goto dev_alloc_err;
	memset(ndev, 0, sizeof(*ndev));
	ndev->old_fw = old_firmware;
	ndev->wq = create_singlethread_workqueue(NETUP_UNIDVB_NAME);
	if (!ndev->wq) {
		dev_err(&pci_dev->dev,
			"%s(): unable to create workqueue\n", __func__);
		goto wq_create_err;
	}
	ndev->pci_dev = pci_dev;
	ndev->pci_bus = pci_dev->bus->number;
	ndev->pci_slot = PCI_SLOT(pci_dev->devfn);
	ndev->pci_func = PCI_FUNC(pci_dev->devfn);
	ndev->board_num = ndev->pci_bus*10 + ndev->pci_slot;
	pci_set_drvdata(pci_dev, ndev);
	/* PCI init */
	dev_info(&pci_dev->dev, "%s(): PCI device (%d). Bus:0x%x Slot:0x%x\n",
		__func__, ndev->board_num, ndev->pci_bus, ndev->pci_slot);

	if (pci_enable_device(pci_dev)) {
		dev_err(&pci_dev->dev, "%s(): pci_enable_device failed\n",
			__func__);
		goto pci_enable_err;
	}
	/* read PCI info */
	pci_read_config_byte(pci_dev, PCI_CLASS_REVISION, &board_revision);
	pci_read_config_word(pci_dev, PCI_VENDOR_ID, &board_vendor);
	if (board_vendor != NETUP_VENDOR_ID) {
		dev_err(&pci_dev->dev, "%s(): unknown board vendor 0x%x",
			__func__, board_vendor);
		goto pci_detect_err;
	}
	dev_info(&pci_dev->dev,
		"%s(): board vendor 0x%x, revision 0x%x\n",
		__func__, board_vendor, board_revision);
	pci_set_master(pci_dev);
<<<<<<< HEAD
	if (!pci_set_dma_mask(pci_dev, 0xffffffff)) {
=======
	if (pci_set_dma_mask(pci_dev, 0xffffffff) < 0) {
>>>>>>> 06a691e6
		dev_err(&pci_dev->dev,
			"%s(): 32bit PCI DMA is not supported\n", __func__);
		goto pci_detect_err;
	}
	dev_info(&pci_dev->dev, "%s(): using 32bit PCI DMA\n", __func__);
	/* Clear "no snoop" and "relaxed ordering" bits, use default MRRS. */
	pcie_capability_clear_and_set_word(pci_dev, PCI_EXP_DEVCTL,
		PCI_EXP_DEVCTL_READRQ | PCI_EXP_DEVCTL_RELAX_EN |
		PCI_EXP_DEVCTL_NOSNOOP_EN, 0);
	/* Adjust PCIe completion timeout. */
	pcie_capability_clear_and_set_word(pci_dev,
		PCI_EXP_DEVCTL2, 0xf, 0x2);

	if (netup_unidvb_request_mmio(pci_dev)) {
		dev_err(&pci_dev->dev,
			"%s(): unable to request MMIO regions\n", __func__);
		goto pci_detect_err;
	}
	ndev->lmmio0 = ioremap(pci_resource_start(pci_dev, 0),
		pci_resource_len(pci_dev, 0));
	if (!ndev->lmmio0) {
		dev_err(&pci_dev->dev,
			"%s(): unable to remap MMIO bar 0\n", __func__);
		goto pci_bar0_error;
	}
	ndev->lmmio1 = ioremap(pci_resource_start(pci_dev, 1),
		pci_resource_len(pci_dev, 1));
	if (!ndev->lmmio1) {
		dev_err(&pci_dev->dev,
			"%s(): unable to remap MMIO bar 1\n", __func__);
		goto pci_bar1_error;
	}
	ndev->bmmio0 = (u8 __iomem *)ndev->lmmio0;
	ndev->bmmio1 = (u8 __iomem *)ndev->lmmio1;
	dev_info(&pci_dev->dev,
		"%s(): PCI MMIO at 0x%p (%d); 0x%p (%d); IRQ %d",
		__func__,
		ndev->lmmio0, (u32)pci_resource_len(pci_dev, 0),
		ndev->lmmio1, (u32)pci_resource_len(pci_dev, 1),
		pci_dev->irq);
	if (request_irq(pci_dev->irq, netup_unidvb_isr, IRQF_SHARED,
			"netup_unidvb", pci_dev) < 0) {
		dev_err(&pci_dev->dev,
			"%s(): can't get IRQ %d\n", __func__, pci_dev->irq);
		goto irq_request_err;
	}
	ndev->dma_size = 2 * 188 *
		NETUP_DMA_BLOCKS_COUNT * NETUP_DMA_PACKETS_COUNT;
	ndev->dma_virt = dma_alloc_coherent(&pci_dev->dev,
		ndev->dma_size, &ndev->dma_phys, GFP_KERNEL);
	if (!ndev->dma_virt) {
		dev_err(&pci_dev->dev, "%s(): unable to allocate DMA buffer\n",
			__func__);
		goto dma_alloc_err;
	}
	netup_unidvb_dev_enable(ndev);
	if (spi_enable && netup_spi_init(ndev)) {
		dev_warn(&pci_dev->dev,
			"netup_unidvb: SPI flash setup failed\n");
		goto spi_setup_err;
	}
	if (old_firmware) {
		dev_err(&pci_dev->dev,
			"netup_unidvb: card initialization was incomplete\n");
		return 0;
	}
	if (netup_i2c_register(ndev)) {
		dev_err(&pci_dev->dev, "netup_unidvb: I2C setup failed\n");
		goto i2c_setup_err;
	}
	/* enable I2C IRQs */
	writew(NETUP_UNIDVB_IRQ_I2C0 | NETUP_UNIDVB_IRQ_I2C1,
		ndev->bmmio0 + REG_IMASK_SET);
	usleep_range(5000, 10000);
	if (netup_unidvb_dvb_setup(ndev)) {
		dev_err(&pci_dev->dev, "netup_unidvb: DVB setup failed\n");
		goto dvb_setup_err;
	}
	if (netup_unidvb_ci_setup(ndev, pci_dev)) {
		dev_err(&pci_dev->dev, "netup_unidvb: CI setup failed\n");
		goto ci_setup_err;
	}
	if (netup_unidvb_dma_setup(ndev)) {
		dev_err(&pci_dev->dev, "netup_unidvb: DMA setup failed\n");
		goto dma_setup_err;
	}
	dev_info(&pci_dev->dev,
		"netup_unidvb: device has been initialized\n");
	return 0;
dma_setup_err:
	netup_unidvb_ci_unregister(ndev, 0);
	netup_unidvb_ci_unregister(ndev, 1);
ci_setup_err:
	netup_unidvb_dvb_fini(ndev, 0);
	netup_unidvb_dvb_fini(ndev, 1);
dvb_setup_err:
	netup_i2c_unregister(ndev);
i2c_setup_err:
	if (ndev->spi)
		netup_spi_release(ndev);
spi_setup_err:
	dma_free_coherent(&pci_dev->dev, ndev->dma_size,
			ndev->dma_virt, ndev->dma_phys);
dma_alloc_err:
	free_irq(pci_dev->irq, pci_dev);
irq_request_err:
	iounmap(ndev->lmmio1);
pci_bar1_error:
	iounmap(ndev->lmmio0);
pci_bar0_error:
	release_mem_region(pci_resource_start(pci_dev, 0),
		pci_resource_len(pci_dev, 0));
	release_mem_region(pci_resource_start(pci_dev, 1),
		pci_resource_len(pci_dev, 1));
pci_detect_err:
	pci_disable_device(pci_dev);
pci_enable_err:
	pci_set_drvdata(pci_dev, NULL);
	destroy_workqueue(ndev->wq);
wq_create_err:
	kfree(ndev);
dev_alloc_err:
	dev_err(&pci_dev->dev,
		"%s(): failed to initizalize device\n", __func__);
	return -EIO;
}

static void netup_unidvb_finidev(struct pci_dev *pci_dev)
{
	struct netup_unidvb_dev *ndev = pci_get_drvdata(pci_dev);

	dev_info(&pci_dev->dev, "%s(): trying to stop device\n", __func__);
	if (!ndev->old_fw) {
		netup_unidvb_dma_fini(ndev, 0);
		netup_unidvb_dma_fini(ndev, 1);
		netup_unidvb_ci_unregister(ndev, 0);
		netup_unidvb_ci_unregister(ndev, 1);
		netup_unidvb_dvb_fini(ndev, 0);
		netup_unidvb_dvb_fini(ndev, 1);
		netup_i2c_unregister(ndev);
	}
	if (ndev->spi)
		netup_spi_release(ndev);
	writew(0xffff, ndev->bmmio0 + REG_IMASK_CLEAR);
	dma_free_coherent(&ndev->pci_dev->dev, ndev->dma_size,
			ndev->dma_virt, ndev->dma_phys);
	free_irq(pci_dev->irq, pci_dev);
	iounmap(ndev->lmmio0);
	iounmap(ndev->lmmio1);
	release_mem_region(pci_resource_start(pci_dev, 0),
		pci_resource_len(pci_dev, 0));
	release_mem_region(pci_resource_start(pci_dev, 1),
		pci_resource_len(pci_dev, 1));
	pci_disable_device(pci_dev);
	pci_set_drvdata(pci_dev, NULL);
	destroy_workqueue(ndev->wq);
	kfree(ndev);
	dev_info(&pci_dev->dev,
		"%s(): device has been successfully stopped\n", __func__);
}


static struct pci_device_id netup_unidvb_pci_tbl[] = {
	{ PCI_DEVICE(0x1b55, 0x18f6) },
	{ 0, }
};
MODULE_DEVICE_TABLE(pci, netup_unidvb_pci_tbl);

static struct pci_driver netup_unidvb_pci_driver = {
	.name     = "netup_unidvb",
	.id_table = netup_unidvb_pci_tbl,
	.probe    = netup_unidvb_initdev,
	.remove   = netup_unidvb_finidev,
	.suspend  = NULL,
	.resume   = NULL,
};

static int __init netup_unidvb_init(void)
{
	return pci_register_driver(&netup_unidvb_pci_driver);
}

static void __exit netup_unidvb_fini(void)
{
	pci_unregister_driver(&netup_unidvb_pci_driver);
}

module_init(netup_unidvb_init);
module_exit(netup_unidvb_fini);<|MERGE_RESOLUTION|>--- conflicted
+++ resolved
@@ -810,11 +810,7 @@
 		"%s(): board vendor 0x%x, revision 0x%x\n",
 		__func__, board_vendor, board_revision);
 	pci_set_master(pci_dev);
-<<<<<<< HEAD
-	if (!pci_set_dma_mask(pci_dev, 0xffffffff)) {
-=======
 	if (pci_set_dma_mask(pci_dev, 0xffffffff) < 0) {
->>>>>>> 06a691e6
 		dev_err(&pci_dev->dev,
 			"%s(): 32bit PCI DMA is not supported\n", __func__);
 		goto pci_detect_err;
