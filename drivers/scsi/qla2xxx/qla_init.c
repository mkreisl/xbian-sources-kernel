--- conflicted
+++ resolved
@@ -2223,11 +2223,8 @@
 			rval = QLA_FUNCTION_FAILED;
 		}
 	}
-<<<<<<< HEAD
-=======
 	if (tm_iocb->u.tmf.data)
 		rval = tm_iocb->u.tmf.data;
->>>>>>> 9f6fec65
 
 done_free_sp:
 	/* ref: INIT */
@@ -4202,23 +4199,13 @@
 	qpair->fwres.exch_limit = (ha->orig_fw_xcb_count *
 				   QLA_IOCB_PCT_LIMIT) / 100;
 }
-<<<<<<< HEAD
 
 void qla_init_iocb_limit(scsi_qla_host_t *vha)
 {
 	u8 i;
 	struct qla_hw_data *ha = vha->hw;
 
-	 __qla_adjust_iocb_limit(ha->base_qpair);
-=======
-
-void qla_init_iocb_limit(scsi_qla_host_t *vha)
-{
-	u8 i;
-	struct qla_hw_data *ha = vha->hw;
-
 	__qla_adjust_iocb_limit(ha->base_qpair);
->>>>>>> 9f6fec65
 	ha->base_qpair->fwres.iocbs_used = 0;
 	ha->base_qpair->fwres.exch_used  = 0;
 
@@ -4237,19 +4224,6 @@
 
 	atomic_set(&ha->fwres.iocb_used, 0);
 	atomic_set(&ha->fwres.exch_used, 0);
-}
-
-void qla_adjust_iocb_limit(scsi_qla_host_t *vha)
-{
-	u8 i;
-	struct qla_hw_data *ha = vha->hw;
-
-	__qla_adjust_iocb_limit(ha->base_qpair);
-
-	for (i = 0; i < ha->max_qpairs; i++) {
-		if (ha->queue_pair_map[i])
-			__qla_adjust_iocb_limit(ha->queue_pair_map[i]);
-	}
 }
 
 void qla_adjust_iocb_limit(scsi_qla_host_t *vha)
@@ -5590,10 +5564,7 @@
 	INIT_WORK(&fcport->reg_work, qla_register_fcport_fn);
 	INIT_LIST_HEAD(&fcport->gnl_entry);
 	INIT_LIST_HEAD(&fcport->list);
-<<<<<<< HEAD
-=======
 	INIT_LIST_HEAD(&fcport->unsol_ctx_head);
->>>>>>> 9f6fec65
 
 	INIT_LIST_HEAD(&fcport->sess_cmd_list);
 	spin_lock_init(&fcport->sess_cmd_lock);
