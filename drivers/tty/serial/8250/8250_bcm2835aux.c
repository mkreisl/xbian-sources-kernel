// SPDX-License-Identifier: GPL-2.0
/*
 * Serial port driver for BCM2835AUX UART
 *
 * Copyright (C) 2016 Martin Sperl <kernel@martin.sperl.org>
 *
 * Based on 8250_lpc18xx.c:
 * Copyright (C) 2015 Joachim Eastwood <manabian@gmail.com>
 *
 * The bcm2835aux is capable of RTS auto flow-control, but this driver doesn't
 * take advantage of it yet.  When adding support, be sure not to enable it
 * simultaneously to rs485.
 */

#include <linux/clk.h>
#include <linux/io.h>
#include <linux/module.h>
#include <linux/of.h>
#include <linux/platform_device.h>

#include "8250.h"

<<<<<<< HEAD
=======
#define BCM2835_AUX_UART_CNTL		8
#define BCM2835_AUX_UART_CNTL_RXEN	0x01 /* Receiver enable */
#define BCM2835_AUX_UART_CNTL_TXEN	0x02 /* Transmitter enable */
#define BCM2835_AUX_UART_CNTL_AUTORTS	0x04 /* RTS set by RX fill level */
#define BCM2835_AUX_UART_CNTL_AUTOCTS	0x08 /* CTS stops transmitter */
#define BCM2835_AUX_UART_CNTL_RTS3	0x00 /* RTS set until 3 chars left */
#define BCM2835_AUX_UART_CNTL_RTS2	0x10 /* RTS set until 2 chars left */
#define BCM2835_AUX_UART_CNTL_RTS1	0x20 /* RTS set until 1 chars left */
#define BCM2835_AUX_UART_CNTL_RTS4	0x30 /* RTS set until 4 chars left */
#define BCM2835_AUX_UART_CNTL_RTSINV	0x40 /* Invert auto RTS polarity */
#define BCM2835_AUX_UART_CNTL_CTSINV	0x80 /* Invert auto CTS polarity */

>>>>>>> 04d5ce62
/**
 * struct bcm2835aux_data - driver private data of BCM2835 auxiliary UART
 * @clk: clock producer of the port's uartclk
 * @line: index of the port's serial8250_ports[] entry
<<<<<<< HEAD
=======
 * @cntl: cached copy of CNTL register
>>>>>>> 04d5ce62
 */
struct bcm2835aux_data {
	struct clk *clk;
	int line;
	u32 cntl;
};

static void bcm2835aux_rs485_start_tx(struct uart_8250_port *up)
{
	if (!(up->port.rs485.flags & SER_RS485_RX_DURING_TX)) {
		struct bcm2835aux_data *data = dev_get_drvdata(up->port.dev);

		data->cntl &= ~BCM2835_AUX_UART_CNTL_RXEN;
		serial_out(up, BCM2835_AUX_UART_CNTL, data->cntl);
	}

	/*
	 * On the bcm2835aux, the MCR register contains no other
	 * flags besides RTS.  So no need for a read-modify-write.
	 */
	if (up->port.rs485.flags & SER_RS485_RTS_ON_SEND)
		serial8250_out_MCR(up, 0);
	else
		serial8250_out_MCR(up, UART_MCR_RTS);
}

static void bcm2835aux_rs485_stop_tx(struct uart_8250_port *up)
{
	if (up->port.rs485.flags & SER_RS485_RTS_AFTER_SEND)
		serial8250_out_MCR(up, 0);
	else
		serial8250_out_MCR(up, UART_MCR_RTS);

	if (!(up->port.rs485.flags & SER_RS485_RX_DURING_TX)) {
		struct bcm2835aux_data *data = dev_get_drvdata(up->port.dev);

		data->cntl |= BCM2835_AUX_UART_CNTL_RXEN;
		serial_out(up, BCM2835_AUX_UART_CNTL, data->cntl);
	}
}

static int bcm2835aux_serial_probe(struct platform_device *pdev)
{
	struct uart_8250_port up = { };
	struct bcm2835aux_data *data;
	struct resource *res;
	int ret;

	/* allocate the custom structure */
	data = devm_kzalloc(&pdev->dev, sizeof(*data), GFP_KERNEL);
	if (!data)
		return -ENOMEM;

	/* initialize data */
	up.capabilities = UART_CAP_FIFO | UART_CAP_MINI;
	up.port.dev = &pdev->dev;
	up.port.regshift = 2;
	up.port.type = PORT_16550;
	up.port.iotype = UPIO_MEM;
	up.port.fifosize = 8;
	up.port.flags = UPF_SHARE_IRQ | UPF_FIXED_PORT | UPF_FIXED_TYPE |
			UPF_SKIP_TEST | UPF_IOREMAP;
<<<<<<< HEAD
=======
	up.port.rs485_config = serial8250_em485_config;
	up.rs485_start_tx = bcm2835aux_rs485_start_tx;
	up.rs485_stop_tx = bcm2835aux_rs485_stop_tx;

	/* initialize cached copy with power-on reset value */
	data->cntl = BCM2835_AUX_UART_CNTL_RXEN | BCM2835_AUX_UART_CNTL_TXEN;

	platform_set_drvdata(pdev, data);
>>>>>>> 04d5ce62

	/* get the clock - this also enables the HW */
	data->clk = devm_clk_get(&pdev->dev, NULL);
	ret = PTR_ERR_OR_ZERO(data->clk);
	if (ret) {
		if (ret != -EPROBE_DEFER)
			dev_err(&pdev->dev, "could not get clk: %d\n", ret);
		return ret;
	}

	/* get the interrupt */
	ret = platform_get_irq(pdev, 0);
	if (ret < 0)
		return ret;
	up.port.irq = ret;

	/* map the main registers */
	res = platform_get_resource(pdev, IORESOURCE_MEM, 0);
	if (!res) {
		dev_err(&pdev->dev, "memory resource not found");
		return -EINVAL;
	}
	up.port.mapbase = res->start;
	up.port.mapsize = resource_size(res);

	/* Check for a fixed line number */
	ret = of_alias_get_id(pdev->dev.of_node, "serial");
	if (ret >= 0)
		up.port.line = ret;

	/* enable the clock as a last step */
	ret = clk_prepare_enable(data->clk);
	if (ret) {
		dev_err(&pdev->dev, "unable to enable uart clock - %d\n",
			ret);
		return ret;
	}

	/* the HW-clock divider for bcm2835aux is 8,
	 * but 8250 expects a divider of 16,
	 * so we have to multiply the actual clock by 2
	 * to get identical baudrates.
	 */
	up.port.uartclk = clk_get_rate(data->clk) * 2;

	/* register the port */
	ret = serial8250_register_8250_port(&up);
	if (ret < 0) {
		if (ret != -EPROBE_DEFER)
			dev_err(&pdev->dev,
				"unable to register 8250 port - %d\n", ret);
		goto dis_clk;
	}
	data->line = ret;

	return 0;

dis_clk:
	clk_disable_unprepare(data->clk);
	return ret;
}

static int bcm2835aux_serial_remove(struct platform_device *pdev)
{
	struct bcm2835aux_data *data = platform_get_drvdata(pdev);

	serial8250_unregister_port(data->line);
	clk_disable_unprepare(data->clk);

	return 0;
}

static const struct of_device_id bcm2835aux_serial_match[] = {
	{ .compatible = "brcm,bcm2835-aux-uart" },
	{ },
};
MODULE_DEVICE_TABLE(of, bcm2835aux_serial_match);

static struct platform_driver bcm2835aux_serial_driver = {
	.driver = {
		.name = "bcm2835-aux-uart",
		.of_match_table = bcm2835aux_serial_match,
	},
	.probe  = bcm2835aux_serial_probe,
	.remove = bcm2835aux_serial_remove,
};
module_platform_driver(bcm2835aux_serial_driver);

#ifdef CONFIG_SERIAL_8250_CONSOLE

static int __init early_bcm2835aux_setup(struct earlycon_device *device,
					const char *options)
{
	if (!device->port.membase)
		return -ENODEV;

	device->port.iotype = UPIO_MEM32;
	device->port.regshift = 2;

	return early_serial8250_setup(device, NULL);
}

OF_EARLYCON_DECLARE(bcm2835aux, "brcm,bcm2835-aux-uart",
		    early_bcm2835aux_setup);
#endif

MODULE_DESCRIPTION("BCM2835 auxiliar UART driver");
MODULE_AUTHOR("Martin Sperl <kernel@martin.sperl.org>");
MODULE_LICENSE("GPL v2");<|MERGE_RESOLUTION|>--- conflicted
+++ resolved
@@ -20,8 +20,6 @@
 
 #include "8250.h"
 
-<<<<<<< HEAD
-=======
 #define BCM2835_AUX_UART_CNTL		8
 #define BCM2835_AUX_UART_CNTL_RXEN	0x01 /* Receiver enable */
 #define BCM2835_AUX_UART_CNTL_TXEN	0x02 /* Transmitter enable */
@@ -34,15 +32,11 @@
 #define BCM2835_AUX_UART_CNTL_RTSINV	0x40 /* Invert auto RTS polarity */
 #define BCM2835_AUX_UART_CNTL_CTSINV	0x80 /* Invert auto CTS polarity */
 
->>>>>>> 04d5ce62
 /**
  * struct bcm2835aux_data - driver private data of BCM2835 auxiliary UART
  * @clk: clock producer of the port's uartclk
  * @line: index of the port's serial8250_ports[] entry
-<<<<<<< HEAD
-=======
  * @cntl: cached copy of CNTL register
->>>>>>> 04d5ce62
  */
 struct bcm2835aux_data {
 	struct clk *clk;
@@ -105,8 +99,6 @@
 	up.port.fifosize = 8;
 	up.port.flags = UPF_SHARE_IRQ | UPF_FIXED_PORT | UPF_FIXED_TYPE |
 			UPF_SKIP_TEST | UPF_IOREMAP;
-<<<<<<< HEAD
-=======
 	up.port.rs485_config = serial8250_em485_config;
 	up.rs485_start_tx = bcm2835aux_rs485_start_tx;
 	up.rs485_stop_tx = bcm2835aux_rs485_stop_tx;
@@ -115,7 +107,6 @@
 	data->cntl = BCM2835_AUX_UART_CNTL_RXEN | BCM2835_AUX_UART_CNTL_TXEN;
 
 	platform_set_drvdata(pdev, data);
->>>>>>> 04d5ce62
 
 	/* get the clock - this also enables the HW */
 	data->clk = devm_clk_get(&pdev->dev, NULL);
