--- conflicted
+++ resolved
@@ -31,16 +31,11 @@
 struct vfio_cdx_device {
 	struct vfio_device	vdev;
 	struct vfio_cdx_region	*regions;
-<<<<<<< HEAD
-	u32			flags;
-#define BME_SUPPORT BIT(0)
-=======
 	struct vfio_cdx_irq	*cdx_irqs;
 	u32			flags;
 #define BME_SUPPORT BIT(0)
 	u32			msi_count;
 	u8			config_msi;
->>>>>>> 0c383648
 };
 
 int vfio_cdx_set_irqs_ioctl(struct vfio_cdx_device *vdev,
