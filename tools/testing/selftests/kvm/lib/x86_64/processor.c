--- conflicted
+++ resolved
@@ -660,10 +660,7 @@
 
 	/* Create VCPU */
 	vm_vcpu_add(vm, vcpuid);
-<<<<<<< HEAD
-=======
 	vcpu_set_cpuid(vm, vcpuid, kvm_get_supported_cpuid());
->>>>>>> df0cc57e
 	vcpu_setup(vm, vcpuid);
 
 	/* Setup guest general purpose registers */
@@ -676,9 +673,6 @@
 	/* Setup the MP state */
 	mp_state.mp_state = 0;
 	vcpu_set_mp_state(vm, vcpuid, &mp_state);
-
-	/* Setup supported CPUIDs */
-	vcpu_set_cpuid(vm, vcpuid, kvm_get_supported_cpuid());
 }
 
 /*
