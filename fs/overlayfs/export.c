// SPDX-License-Identifier: GPL-2.0-only
/*
 * Overlayfs NFS export support.
 *
 * Amir Goldstein <amir73il@gmail.com>
 *
 * Copyright (C) 2017-2018 CTERA Networks. All Rights Reserved.
 */

#include <linux/fs.h>
#include <linux/cred.h>
#include <linux/mount.h>
#include <linux/namei.h>
#include <linux/xattr.h>
#include <linux/exportfs.h>
#include <linux/ratelimit.h>
#include "overlayfs.h"

static int ovl_encode_maybe_copy_up(struct dentry *dentry)
{
	int err;

	if (ovl_dentry_upper(dentry))
		return 0;

	err = ovl_copy_up(dentry);
	if (err) {
		pr_warn_ratelimited("failed to copy up on encode (%pd2, err=%i)\n",
				    dentry, err);
	}

	return err;
}

/*
 * Before encoding a non-upper directory file handle from real layer N, we need
 * to check if it will be possible to reconnect an overlay dentry from the real
 * lower decoded dentry. This is done by following the overlay ancestry up to a
 * "layer N connected" ancestor and verifying that all parents along the way are
 * "layer N connectable". If an ancestor that is NOT "layer N connectable" is
 * found, we need to copy up an ancestor, which is "layer N connectable", thus
 * making that ancestor "layer N connected". For example:
 *
 * layer 1: /a
 * layer 2: /a/b/c
 *
 * The overlay dentry /a is NOT "layer 2 connectable", because if dir /a is
 * copied up and renamed, upper dir /a will be indexed by lower dir /a from
 * layer 1. The dir /a from layer 2 will never be indexed, so the algorithm (*)
 * in ovl_lookup_real_ancestor() will not be able to lookup a connected overlay
 * dentry from the connected lower dentry /a/b/c.
 *
 * To avoid this problem on decode time, we need to copy up an ancestor of
 * /a/b/c, which is "layer 2 connectable", on encode time. That ancestor is
 * /a/b. After copy up (and index) of /a/b, it will become "layer 2 connected"
 * and when the time comes to decode the file handle from lower dentry /a/b/c,
 * ovl_lookup_real_ancestor() will find the indexed ancestor /a/b and decoding
 * a connected overlay dentry will be accomplished.
 *
 * (*) the algorithm in ovl_lookup_real_ancestor() can be improved to lookup an
 * entry /a in the lower layers above layer N and find the indexed dir /a from
 * layer 1. If that improvement is made, then the check for "layer N connected"
 * will need to verify there are no redirects in lower layers above N. In the
 * example above, /a will be "layer 2 connectable". However, if layer 2 dir /a
 * is a target of a layer 1 redirect, then /a will NOT be "layer 2 connectable":
 *
 * layer 1: /A (redirect = /a)
 * layer 2: /a/b/c
 */

/* Return the lowest layer for encoding a connectable file handle */
static int ovl_connectable_layer(struct dentry *dentry)
{
	struct ovl_entry *oe = OVL_E(dentry);

	/* We can get overlay root from root of any layer */
	if (dentry == dentry->d_sb->s_root)
		return ovl_numlower(oe);

	/*
	 * If it's an unindexed merge dir, then it's not connectable with any
	 * lower layer
	 */
	if (ovl_dentry_upper(dentry) &&
	    !ovl_test_flag(OVL_INDEX, d_inode(dentry)))
		return 0;

	/* We can get upper/overlay path from indexed/lower dentry */
	return ovl_lowerstack(oe)->layer->idx;
}

/*
 * @dentry is "connected" if all ancestors up to root or a "connected" ancestor
 * have the same uppermost lower layer as the origin's layer. We may need to
 * copy up a "connectable" ancestor to make it "connected". A "connected" dentry
 * cannot become non "connected", so cache positive result in dentry flags.
 *
 * Return the connected origin layer or < 0 on error.
 */
static int ovl_connect_layer(struct dentry *dentry)
{
	struct dentry *next, *parent = NULL;
	struct ovl_entry *oe = OVL_E(dentry);
	int origin_layer;
	int err = 0;

	if (WARN_ON(dentry == dentry->d_sb->s_root) ||
	    WARN_ON(!ovl_dentry_lower(dentry)))
		return -EIO;

	origin_layer = ovl_lowerstack(oe)->layer->idx;
	if (ovl_dentry_test_flag(OVL_E_CONNECTED, dentry))
		return origin_layer;

	/* Find the topmost origin layer connectable ancestor of @dentry */
	next = dget(dentry);
	for (;;) {
		parent = dget_parent(next);
		if (WARN_ON(parent == next)) {
			err = -EIO;
			break;
		}

		/*
		 * If @parent is not origin layer connectable, then copy up
		 * @next which is origin layer connectable and we are done.
		 */
		if (ovl_connectable_layer(parent) < origin_layer) {
			err = ovl_encode_maybe_copy_up(next);
			break;
		}

		/* If @parent is connected or indexed we are done */
		if (ovl_dentry_test_flag(OVL_E_CONNECTED, parent) ||
		    ovl_test_flag(OVL_INDEX, d_inode(parent)))
			break;

		dput(next);
		next = parent;
	}

	dput(parent);
	dput(next);

	if (!err)
		ovl_dentry_set_flag(OVL_E_CONNECTED, dentry);

	return err ?: origin_layer;
}

/*
 * We only need to encode origin if there is a chance that the same object was
 * encoded pre copy up and then we need to stay consistent with the same
 * encoding also after copy up. If non-pure upper is not indexed, then it was
 * copied up before NFS export was enabled. In that case we don't need to worry
 * about staying consistent with pre copy up encoding and we encode an upper
 * file handle. Overlay root dentry is a private case of non-indexed upper.
 *
 * The following table summarizes the different file handle encodings used for
 * different overlay object types:
 *
 *  Object type		| Encoding
 * --------------------------------
 *  Pure upper		| U
 *  Non-indexed upper	| U
 *  Indexed upper	| L (*)
 *  Non-upper		| L (*)
 *
 * U = upper file handle
 * L = lower file handle
 *
 * (*) Decoding a connected overlay dir from real lower dentry is not always
 * possible when there are redirects in lower layers and non-indexed merge dirs.
 * To mitigate those case, we may copy up the lower dir ancestor before encode
 * of a decodable file handle for non-upper dir.
 *
 * Return 0 for upper file handle, > 0 for lower file handle or < 0 on error.
 */
static int ovl_check_encode_origin(struct dentry *dentry)
{
	struct ovl_fs *ofs = OVL_FS(dentry->d_sb);
	bool decodable = ofs->config.nfs_export;

<<<<<<< HEAD
=======
	/* No upper layer? */
	if (!ovl_upper_mnt(ofs))
		return 1;

>>>>>>> 0c383648
	/* Lower file handle for non-upper non-decodable */
	if (!ovl_dentry_upper(dentry) && !decodable)
		return 1;

	/* Upper file handle for pure upper */
	if (!ovl_dentry_lower(dentry))
		return 0;

	/*
	 * Root is never indexed, so if there's an upper layer, encode upper for
	 * root.
	 */
	if (dentry == dentry->d_sb->s_root)
		return 0;

	/*
	 * Upper decodable file handle for non-indexed upper.
	 */
	if (ovl_dentry_upper(dentry) && decodable &&
	    !ovl_test_flag(OVL_INDEX, d_inode(dentry)))
		return 0;

	/*
	 * Decoding a merge dir, whose origin's ancestor is under a redirected
	 * lower dir or under a non-indexed upper is not always possible.
	 * ovl_connect_layer() will try to make origin's layer "connected" by
	 * copying up a "connectable" ancestor.
	 */
<<<<<<< HEAD
	if (d_is_dir(dentry) && ovl_upper_mnt(ofs) && decodable)
=======
	if (d_is_dir(dentry) && decodable)
>>>>>>> 0c383648
		return ovl_connect_layer(dentry);

	/* Lower file handle for indexed and non-upper dir/non-dir */
	return 1;
}

static int ovl_dentry_to_fid(struct ovl_fs *ofs, struct dentry *dentry,
			     u32 *fid, int buflen)
{
	struct ovl_fh *fh = NULL;
	int err, enc_lower;
	int len;

	/*
	 * Check if we should encode a lower or upper file handle and maybe
	 * copy up an ancestor to make lower file handle connectable.
	 */
	err = enc_lower = ovl_check_encode_origin(dentry);
	if (enc_lower < 0)
		goto fail;

	/* Encode an upper or lower file handle */
	fh = ovl_encode_real_fh(ofs, enc_lower ? ovl_dentry_lower(dentry) :
				ovl_dentry_upper(dentry), !enc_lower);
	if (IS_ERR(fh))
		return PTR_ERR(fh);

	len = OVL_FH_LEN(fh);
	if (len <= buflen)
		memcpy(fid, fh, len);
	err = len;

out:
	kfree(fh);
	return err;

fail:
	pr_warn_ratelimited("failed to encode file handle (%pd2, err=%i)\n",
			    dentry, err);
	goto out;
}

static int ovl_encode_fh(struct inode *inode, u32 *fid, int *max_len,
			 struct inode *parent)
{
	struct ovl_fs *ofs = OVL_FS(inode->i_sb);
	struct dentry *dentry;
	int bytes, buflen = *max_len << 2;

	/* TODO: encode connectable file handles */
	if (parent)
		return FILEID_INVALID;

	dentry = d_find_any_alias(inode);
	if (!dentry)
		return FILEID_INVALID;

	bytes = ovl_dentry_to_fid(ofs, dentry, fid, buflen);
	dput(dentry);
	if (bytes <= 0)
		return FILEID_INVALID;

	*max_len = bytes >> 2;
	if (bytes > buflen)
		return FILEID_INVALID;

	return OVL_FILEID_V1;
}

/*
 * Find or instantiate an overlay dentry from real dentries and index.
 */
static struct dentry *ovl_obtain_alias(struct super_block *sb,
				       struct dentry *upper_alias,
				       struct ovl_path *lowerpath,
				       struct dentry *index)
{
	struct dentry *lower = lowerpath ? lowerpath->dentry : NULL;
	struct dentry *upper = upper_alias ?: index;
	struct inode *inode = NULL;
	struct ovl_entry *oe;
	struct ovl_inode_params oip = {
		.index = index,
	};

	/* We get overlay directory dentries with ovl_lookup_real() */
	if (d_is_dir(upper ?: lower))
		return ERR_PTR(-EIO);

	oe = ovl_alloc_entry(!!lower);
	if (!oe)
		return ERR_PTR(-ENOMEM);

	oip.upperdentry = dget(upper);
	if (lower) {
		ovl_lowerstack(oe)->dentry = dget(lower);
		ovl_lowerstack(oe)->layer = lowerpath->layer;
	}
	oip.oe = oe;
	inode = ovl_get_inode(sb, &oip);
	if (IS_ERR(inode)) {
		ovl_free_entry(oe);
		dput(upper);
		return ERR_CAST(inode);
	}

	if (upper)
		ovl_set_flag(OVL_UPPERDATA, inode);

	return d_obtain_alias(inode);
}

/* Get the upper or lower dentry in stack whose on layer @idx */
static struct dentry *ovl_dentry_real_at(struct dentry *dentry, int idx)
{
	struct ovl_entry *oe = OVL_E(dentry);
	struct ovl_path *lowerstack = ovl_lowerstack(oe);
	int i;

	if (!idx)
		return ovl_dentry_upper(dentry);

	for (i = 0; i < ovl_numlower(oe); i++) {
		if (lowerstack[i].layer->idx == idx)
			return lowerstack[i].dentry;
	}

	return NULL;
}

/*
 * Lookup a child overlay dentry to get a connected overlay dentry whose real
 * dentry is @real. If @real is on upper layer, we lookup a child overlay
 * dentry with the same name as the real dentry. Otherwise, we need to consult
 * index for lookup.
 */
static struct dentry *ovl_lookup_real_one(struct dentry *connected,
					  struct dentry *real,
					  const struct ovl_layer *layer)
{
	struct inode *dir = d_inode(connected);
	struct dentry *this, *parent = NULL;
	struct name_snapshot name;
	int err;

	/*
	 * Lookup child overlay dentry by real name. The dir mutex protects us
	 * from racing with overlay rename. If the overlay dentry that is above
	 * real has already been moved to a parent that is not under the
	 * connected overlay dir, we return -ECHILD and restart the lookup of
	 * connected real path from the top.
	 */
	inode_lock_nested(dir, I_MUTEX_PARENT);
	err = -ECHILD;
	parent = dget_parent(real);
	if (ovl_dentry_real_at(connected, layer->idx) != parent)
		goto fail;

	/*
	 * We also need to take a snapshot of real dentry name to protect us
	 * from racing with underlying layer rename. In this case, we don't
	 * care about returning ESTALE, only from dereferencing a free name
	 * pointer because we hold no lock on the real dentry.
	 */
	take_dentry_name_snapshot(&name, real);
	/*
	 * No idmap handling here: it's an internal lookup.  Could skip
	 * permission checking altogether, but for now just use non-idmap
	 * transformed ids.
	 */
	this = lookup_one_len(name.name.name, connected, name.name.len);
	release_dentry_name_snapshot(&name);
	err = PTR_ERR(this);
	if (IS_ERR(this)) {
		goto fail;
	} else if (!this || !this->d_inode) {
		dput(this);
		err = -ENOENT;
		goto fail;
	} else if (ovl_dentry_real_at(this, layer->idx) != real) {
		dput(this);
		err = -ESTALE;
		goto fail;
	}

out:
	dput(parent);
	inode_unlock(dir);
	return this;

fail:
	pr_warn_ratelimited("failed to lookup one by real (%pd2, layer=%d, connected=%pd2, err=%i)\n",
			    real, layer->idx, connected, err);
	this = ERR_PTR(err);
	goto out;
}

static struct dentry *ovl_lookup_real(struct super_block *sb,
				      struct dentry *real,
				      const struct ovl_layer *layer);

/*
 * Lookup an indexed or hashed overlay dentry by real inode.
 */
static struct dentry *ovl_lookup_real_inode(struct super_block *sb,
					    struct dentry *real,
					    const struct ovl_layer *layer)
{
	struct ovl_fs *ofs = OVL_FS(sb);
	struct dentry *index = NULL;
	struct dentry *this = NULL;
	struct inode *inode;

	/*
	 * Decoding upper dir from index is expensive, so first try to lookup
	 * overlay dentry in inode/dcache.
	 */
	inode = ovl_lookup_inode(sb, real, !layer->idx);
	if (IS_ERR(inode))
		return ERR_CAST(inode);
	if (inode) {
		this = d_find_any_alias(inode);
		iput(inode);
	}

	/*
	 * For decoded lower dir file handle, lookup index by origin to check
	 * if lower dir was copied up and and/or removed.
	 */
	if (!this && layer->idx && ovl_indexdir(sb) && !WARN_ON(!d_is_dir(real))) {
		index = ovl_lookup_index(ofs, NULL, real, false);
		if (IS_ERR(index))
			return index;
	}

	/* Get connected upper overlay dir from index */
	if (index) {
		struct dentry *upper = ovl_index_upper(ofs, index, true);

		dput(index);
		if (IS_ERR_OR_NULL(upper))
			return upper;

		/*
		 * ovl_lookup_real() in lower layer may call recursively once to
		 * ovl_lookup_real() in upper layer. The first level call walks
		 * back lower parents to the topmost indexed parent. The second
		 * recursive call walks back from indexed upper to the topmost
		 * connected/hashed upper parent (or up to root).
		 */
		this = ovl_lookup_real(sb, upper, &ofs->layers[0]);
		dput(upper);
	}

	if (IS_ERR_OR_NULL(this))
		return this;

	if (ovl_dentry_real_at(this, layer->idx) != real) {
		dput(this);
		this = ERR_PTR(-EIO);
	}

	return this;
}

/*
 * Lookup an indexed or hashed overlay dentry, whose real dentry is an
 * ancestor of @real.
 */
static struct dentry *ovl_lookup_real_ancestor(struct super_block *sb,
					       struct dentry *real,
					       const struct ovl_layer *layer)
{
	struct dentry *next, *parent = NULL;
	struct dentry *ancestor = ERR_PTR(-EIO);

	if (real == layer->mnt->mnt_root)
		return dget(sb->s_root);

	/* Find the topmost indexed or hashed ancestor */
	next = dget(real);
	for (;;) {
		parent = dget_parent(next);

		/*
		 * Lookup a matching overlay dentry in inode/dentry
		 * cache or in index by real inode.
		 */
		ancestor = ovl_lookup_real_inode(sb, next, layer);
		if (ancestor)
			break;

		if (parent == layer->mnt->mnt_root) {
			ancestor = dget(sb->s_root);
			break;
		}

		/*
		 * If @real has been moved out of the layer root directory,
		 * we will eventully hit the real fs root. This cannot happen
		 * by legit overlay rename, so we return error in that case.
		 */
		if (parent == next) {
			ancestor = ERR_PTR(-EXDEV);
			break;
		}

		dput(next);
		next = parent;
	}

	dput(parent);
	dput(next);

	return ancestor;
}

/*
 * Lookup a connected overlay dentry whose real dentry is @real.
 * If @real is on upper layer, we lookup a child overlay dentry with the same
 * path the real dentry. Otherwise, we need to consult index for lookup.
 */
static struct dentry *ovl_lookup_real(struct super_block *sb,
				      struct dentry *real,
				      const struct ovl_layer *layer)
{
	struct dentry *connected;
	int err = 0;

	connected = ovl_lookup_real_ancestor(sb, real, layer);
	if (IS_ERR(connected))
		return connected;

	while (!err) {
		struct dentry *next, *this;
		struct dentry *parent = NULL;
		struct dentry *real_connected = ovl_dentry_real_at(connected,
								   layer->idx);

		if (real_connected == real)
			break;

		/* Find the topmost dentry not yet connected */
		next = dget(real);
		for (;;) {
			parent = dget_parent(next);

			if (parent == real_connected)
				break;

			/*
			 * If real has been moved out of 'real_connected',
			 * we will not find 'real_connected' and hit the layer
			 * root. In that case, we need to restart connecting.
			 * This game can go on forever in the worst case. We
			 * may want to consider taking s_vfs_rename_mutex if
			 * this happens more than once.
			 */
			if (parent == layer->mnt->mnt_root) {
				dput(connected);
				connected = dget(sb->s_root);
				break;
			}

			/*
			 * If real file has been moved out of the layer root
			 * directory, we will eventully hit the real fs root.
			 * This cannot happen by legit overlay rename, so we
			 * return error in that case.
			 */
			if (parent == next) {
				err = -EXDEV;
				break;
			}

			dput(next);
			next = parent;
		}

		if (!err) {
			this = ovl_lookup_real_one(connected, next, layer);
			if (IS_ERR(this))
				err = PTR_ERR(this);

			/*
			 * Lookup of child in overlay can fail when racing with
			 * overlay rename of child away from 'connected' parent.
			 * In this case, we need to restart the lookup from the
			 * top, because we cannot trust that 'real_connected' is
			 * still an ancestor of 'real'. There is a good chance
			 * that the renamed overlay ancestor is now in cache, so
			 * ovl_lookup_real_ancestor() will find it and we can
			 * continue to connect exactly from where lookup failed.
			 */
			if (err == -ECHILD) {
				this = ovl_lookup_real_ancestor(sb, real,
								layer);
				err = PTR_ERR_OR_ZERO(this);
			}
			if (!err) {
				dput(connected);
				connected = this;
			}
		}

		dput(parent);
		dput(next);
	}

	if (err)
		goto fail;

	return connected;

fail:
	pr_warn_ratelimited("failed to lookup by real (%pd2, layer=%d, connected=%pd2, err=%i)\n",
			    real, layer->idx, connected, err);
	dput(connected);
	return ERR_PTR(err);
}

/*
 * Get an overlay dentry from upper/lower real dentries and index.
 */
static struct dentry *ovl_get_dentry(struct super_block *sb,
				     struct dentry *upper,
				     struct ovl_path *lowerpath,
				     struct dentry *index)
{
	struct ovl_fs *ofs = OVL_FS(sb);
	const struct ovl_layer *layer = upper ? &ofs->layers[0] : lowerpath->layer;
	struct dentry *real = upper ?: (index ?: lowerpath->dentry);

	/*
	 * Obtain a disconnected overlay dentry from a non-dir real dentry
	 * and index.
	 */
	if (!d_is_dir(real))
		return ovl_obtain_alias(sb, upper, lowerpath, index);

	/* Removed empty directory? */
	if ((real->d_flags & DCACHE_DISCONNECTED) || d_unhashed(real))
		return ERR_PTR(-ENOENT);

	/*
	 * If real dentry is connected and hashed, get a connected overlay
	 * dentry whose real dentry is @real.
	 */
	return ovl_lookup_real(sb, real, layer);
}

static struct dentry *ovl_upper_fh_to_d(struct super_block *sb,
					struct ovl_fh *fh)
{
	struct ovl_fs *ofs = OVL_FS(sb);
	struct dentry *dentry;
	struct dentry *upper;

	if (!ovl_upper_mnt(ofs))
		return ERR_PTR(-EACCES);

	upper = ovl_decode_real_fh(ofs, fh, ovl_upper_mnt(ofs), true);
	if (IS_ERR_OR_NULL(upper))
		return upper;

	dentry = ovl_get_dentry(sb, upper, NULL, NULL);
	dput(upper);

	return dentry;
}

static struct dentry *ovl_lower_fh_to_d(struct super_block *sb,
					struct ovl_fh *fh)
{
	struct ovl_fs *ofs = OVL_FS(sb);
	struct ovl_path origin = { };
	struct ovl_path *stack = &origin;
	struct dentry *dentry = NULL;
	struct dentry *index = NULL;
	struct inode *inode;
	int err;

	/* First lookup overlay inode in inode cache by origin fh */
	err = ovl_check_origin_fh(ofs, fh, false, NULL, &stack);
	if (err)
		return ERR_PTR(err);

	if (!d_is_dir(origin.dentry) ||
	    !(origin.dentry->d_flags & DCACHE_DISCONNECTED)) {
		inode = ovl_lookup_inode(sb, origin.dentry, false);
		err = PTR_ERR(inode);
		if (IS_ERR(inode))
			goto out_err;
		if (inode) {
			dentry = d_find_any_alias(inode);
			iput(inode);
			if (dentry)
				goto out;
		}
	}

	/* Then lookup indexed upper/whiteout by origin fh */
	if (ovl_indexdir(sb)) {
		index = ovl_get_index_fh(ofs, fh);
		err = PTR_ERR(index);
		if (IS_ERR(index)) {
			index = NULL;
			goto out_err;
		}
	}

	/* Then try to get a connected upper dir by index */
	if (index && d_is_dir(index)) {
		struct dentry *upper = ovl_index_upper(ofs, index, true);

		err = PTR_ERR(upper);
		if (IS_ERR_OR_NULL(upper))
			goto out_err;

		dentry = ovl_get_dentry(sb, upper, NULL, NULL);
		dput(upper);
		goto out;
	}

	/* Find origin.dentry again with ovl_acceptable() layer check */
	if (d_is_dir(origin.dentry)) {
		dput(origin.dentry);
		origin.dentry = NULL;
		err = ovl_check_origin_fh(ofs, fh, true, NULL, &stack);
		if (err)
			goto out_err;
	}
	if (index) {
		err = ovl_verify_origin(ofs, index, origin.dentry, false);
		if (err)
			goto out_err;
	}

	/* Get a connected non-upper dir or disconnected non-dir */
	dentry = ovl_get_dentry(sb, NULL, &origin, index);

out:
	dput(origin.dentry);
	dput(index);
	return dentry;

out_err:
	dentry = ERR_PTR(err);
	goto out;
}

static struct ovl_fh *ovl_fid_to_fh(struct fid *fid, int buflen, int fh_type)
{
	struct ovl_fh *fh;

	/* If on-wire inner fid is aligned - nothing to do */
	if (fh_type == OVL_FILEID_V1)
		return (struct ovl_fh *)fid;

	if (fh_type != OVL_FILEID_V0)
		return ERR_PTR(-EINVAL);

	if (buflen <= OVL_FH_WIRE_OFFSET)
		return ERR_PTR(-EINVAL);

	fh = kzalloc(buflen, GFP_KERNEL);
	if (!fh)
		return ERR_PTR(-ENOMEM);

	/* Copy unaligned inner fh into aligned buffer */
	memcpy(fh->buf, fid, buflen - OVL_FH_WIRE_OFFSET);
	return fh;
}

static struct dentry *ovl_fh_to_dentry(struct super_block *sb, struct fid *fid,
				       int fh_len, int fh_type)
{
	struct dentry *dentry = NULL;
	struct ovl_fh *fh = NULL;
	int len = fh_len << 2;
	unsigned int flags = 0;
	int err;

	fh = ovl_fid_to_fh(fid, len, fh_type);
	err = PTR_ERR(fh);
	if (IS_ERR(fh))
		goto out_err;

	err = ovl_check_fh_len(fh, len);
	if (err)
		goto out_err;

	flags = fh->fb.flags;
	dentry = (flags & OVL_FH_FLAG_PATH_UPPER) ?
		 ovl_upper_fh_to_d(sb, fh) :
		 ovl_lower_fh_to_d(sb, fh);
	err = PTR_ERR(dentry);
	if (IS_ERR(dentry) && err != -ESTALE)
		goto out_err;

out:
	/* We may have needed to re-align OVL_FILEID_V0 */
	if (!IS_ERR_OR_NULL(fh) && fh != (void *)fid)
		kfree(fh);

	return dentry;

out_err:
	pr_warn_ratelimited("failed to decode file handle (len=%d, type=%d, flags=%x, err=%i)\n",
			    fh_len, fh_type, flags, err);
	dentry = ERR_PTR(err);
	goto out;
}

static struct dentry *ovl_fh_to_parent(struct super_block *sb, struct fid *fid,
				       int fh_len, int fh_type)
{
	pr_warn_ratelimited("connectable file handles not supported; use 'no_subtree_check' exportfs option.\n");
	return ERR_PTR(-EACCES);
}

static int ovl_get_name(struct dentry *parent, char *name,
			struct dentry *child)
{
	/*
	 * ovl_fh_to_dentry() returns connected dir overlay dentries and
	 * ovl_fh_to_parent() is not implemented, so we should not get here.
	 */
	WARN_ON_ONCE(1);
	return -EIO;
}

static struct dentry *ovl_get_parent(struct dentry *dentry)
{
	/*
	 * ovl_fh_to_dentry() returns connected dir overlay dentries, so we
	 * should not get here.
	 */
	WARN_ON_ONCE(1);
	return ERR_PTR(-EIO);
}

const struct export_operations ovl_export_operations = {
	.encode_fh	= ovl_encode_fh,
	.fh_to_dentry	= ovl_fh_to_dentry,
	.fh_to_parent	= ovl_fh_to_parent,
	.get_name	= ovl_get_name,
	.get_parent	= ovl_get_parent,
};

/* encode_fh() encodes non-decodable file handles with nfs_export=off */
const struct export_operations ovl_export_fid_operations = {
	.encode_fh	= ovl_encode_fh,
};<|MERGE_RESOLUTION|>--- conflicted
+++ resolved
@@ -181,13 +181,10 @@
 	struct ovl_fs *ofs = OVL_FS(dentry->d_sb);
 	bool decodable = ofs->config.nfs_export;
 
-<<<<<<< HEAD
-=======
 	/* No upper layer? */
 	if (!ovl_upper_mnt(ofs))
 		return 1;
 
->>>>>>> 0c383648
 	/* Lower file handle for non-upper non-decodable */
 	if (!ovl_dentry_upper(dentry) && !decodable)
 		return 1;
@@ -216,11 +213,7 @@
 	 * ovl_connect_layer() will try to make origin's layer "connected" by
 	 * copying up a "connectable" ancestor.
 	 */
-<<<<<<< HEAD
-	if (d_is_dir(dentry) && ovl_upper_mnt(ofs) && decodable)
-=======
 	if (d_is_dir(dentry) && decodable)
->>>>>>> 0c383648
 		return ovl_connect_layer(dentry);
 
 	/* Lower file handle for indexed and non-upper dir/non-dir */
