// SPDX-License-Identifier: GPL-2.0
/*
 *  linux/fs/hpfs/file.c
 *
 *  Mikulas Patocka (mikulas@artax.karlin.mff.cuni.cz), 1998-1999
 *
 *  file VFS functions
 */

#include "hpfs_fn.h"
#include <linux/mpage.h>
#include <linux/iomap.h>
#include <linux/fiemap.h>

#define BLOCKS(size) (((size) + 511) >> 9)

static int hpfs_file_release(struct inode *inode, struct file *file)
{
	hpfs_lock(inode->i_sb);
	hpfs_write_if_changed(inode);
	hpfs_unlock(inode->i_sb);
	return 0;
}

int hpfs_file_fsync(struct file *file, loff_t start, loff_t end, int datasync)
{
	struct inode *inode = file->f_mapping->host;
	int ret;

	ret = file_write_and_wait_range(file, start, end);
	if (ret)
		return ret;
	return sync_blockdev(inode->i_sb->s_bdev);
}

/*
 * generic_file_read often calls bmap with non-existing sector,
 * so we must ignore such errors.
 */

static secno hpfs_bmap(struct inode *inode, unsigned file_secno, unsigned *n_secs)
{
	struct hpfs_inode_info *hpfs_inode = hpfs_i(inode);
	unsigned n, disk_secno;
	struct fnode *fnode;
	struct buffer_head *bh;
	if (BLOCKS(hpfs_i(inode)->mmu_private) <= file_secno) return 0;
	n = file_secno - hpfs_inode->i_file_sec;
	if (n < hpfs_inode->i_n_secs) {
		*n_secs = hpfs_inode->i_n_secs - n;
		return hpfs_inode->i_disk_sec + n;
	}
	if (!(fnode = hpfs_map_fnode(inode->i_sb, inode->i_ino, &bh))) return 0;
	disk_secno = hpfs_bplus_lookup(inode->i_sb, inode, &fnode->btree, file_secno, bh);
	if (disk_secno == -1) return 0;
	if (hpfs_chk_sectors(inode->i_sb, disk_secno, 1, "bmap")) return 0;
	n = file_secno - hpfs_inode->i_file_sec;
	if (n < hpfs_inode->i_n_secs) {
		*n_secs = hpfs_inode->i_n_secs - n;
		return hpfs_inode->i_disk_sec + n;
	}
	*n_secs = 1;
	return disk_secno;
}

void hpfs_truncate(struct inode *i)
{
	if (IS_IMMUTABLE(i)) return /*-EPERM*/;
	hpfs_lock_assert(i->i_sb);

	hpfs_i(i)->i_n_secs = 0;
	i->i_blocks = 1 + ((i->i_size + 511) >> 9);
	hpfs_i(i)->mmu_private = i->i_size;
	hpfs_truncate_btree(i->i_sb, i->i_ino, 1, ((i->i_size + 511) >> 9));
	hpfs_write_inode(i);
	hpfs_i(i)->i_n_secs = 0;
}

static int hpfs_get_block(struct inode *inode, sector_t iblock, struct buffer_head *bh_result, int create)
{
	int r;
	secno s;
	unsigned n_secs;
	hpfs_lock(inode->i_sb);
	s = hpfs_bmap(inode, iblock, &n_secs);
	if (s) {
		if (bh_result->b_size >> 9 < n_secs)
			n_secs = bh_result->b_size >> 9;
		n_secs = hpfs_search_hotfix_map_for_range(inode->i_sb, s, n_secs);
		if (unlikely(!n_secs)) {
			s = hpfs_search_hotfix_map(inode->i_sb, s);
			n_secs = 1;
		}
		map_bh(bh_result, inode->i_sb, s);
		bh_result->b_size = n_secs << 9;
		goto ret_0;
	}
	if (!create) goto ret_0;
	if (iblock<<9 != hpfs_i(inode)->mmu_private) {
		BUG();
		r = -EIO;
		goto ret_r;
	}
	if ((s = hpfs_add_sector_to_btree(inode->i_sb, inode->i_ino, 1, inode->i_blocks - 1)) == -1) {
		hpfs_truncate_btree(inode->i_sb, inode->i_ino, 1, inode->i_blocks - 1);
		r = -ENOSPC;
		goto ret_r;
	}
	inode->i_blocks++;
	hpfs_i(inode)->mmu_private += 512;
	set_buffer_new(bh_result);
	map_bh(bh_result, inode->i_sb, hpfs_search_hotfix_map(inode->i_sb, s));
	ret_0:
	r = 0;
	ret_r:
	hpfs_unlock(inode->i_sb);
	return r;
}

static int hpfs_iomap_begin(struct inode *inode, loff_t offset, loff_t length,
		unsigned flags, struct iomap *iomap, struct iomap *srcmap)
{
	struct super_block *sb = inode->i_sb;
	unsigned int blkbits = inode->i_blkbits;
	unsigned int n_secs;
	secno s;

	if (WARN_ON_ONCE(flags & (IOMAP_WRITE | IOMAP_ZERO)))
		return -EINVAL;

	iomap->bdev = inode->i_sb->s_bdev;
	iomap->offset = offset;

	hpfs_lock(sb);
	s = hpfs_bmap(inode, offset >> blkbits, &n_secs);
	if (s) {
		n_secs = hpfs_search_hotfix_map_for_range(sb, s,
				min_t(loff_t, n_secs, length));
		if (unlikely(!n_secs)) {
			s = hpfs_search_hotfix_map(sb, s);
			n_secs = 1;
		}
		iomap->type = IOMAP_MAPPED;
		iomap->flags = IOMAP_F_MERGED;
		iomap->addr = (u64)s << blkbits;
		iomap->length = (u64)n_secs << blkbits;
	} else {
		iomap->type = IOMAP_HOLE;
		iomap->addr = IOMAP_NULL_ADDR;
		iomap->length = 1 << blkbits;
	}

	hpfs_unlock(sb);
	return 0;
}

static const struct iomap_ops hpfs_iomap_ops = {
	.iomap_begin		= hpfs_iomap_begin,
};

static int hpfs_read_folio(struct file *file, struct folio *folio)
{
	return mpage_read_folio(folio, hpfs_get_block);
}

static int hpfs_writepage(struct page *page, struct writeback_control *wbc)
{
	return block_write_full_page(page, hpfs_get_block, wbc);
}

static void hpfs_readahead(struct readahead_control *rac)
{
	mpage_readahead(rac, hpfs_get_block);
}

static int hpfs_writepages(struct address_space *mapping,
			   struct writeback_control *wbc)
{
	return mpage_writepages(mapping, wbc, hpfs_get_block);
}

static void hpfs_write_failed(struct address_space *mapping, loff_t to)
{
	struct inode *inode = mapping->host;

	hpfs_lock(inode->i_sb);

	if (to > inode->i_size) {
		truncate_pagecache(inode, inode->i_size);
		hpfs_truncate(inode);
	}

	hpfs_unlock(inode->i_sb);
}

static int hpfs_write_begin(struct file *file, struct address_space *mapping,
			loff_t pos, unsigned len,
			struct page **pagep, void **fsdata)
{
	int ret;

	*pagep = NULL;
	ret = cont_write_begin(file, mapping, pos, len, pagep, fsdata,
				hpfs_get_block,
				&hpfs_i(mapping->host)->mmu_private);
	if (unlikely(ret))
		hpfs_write_failed(mapping, pos + len);

	return ret;
}

static int hpfs_write_end(struct file *file, struct address_space *mapping,
			loff_t pos, unsigned len, unsigned copied,
			struct page *pagep, void *fsdata)
{
	struct inode *inode = mapping->host;
	int err;
	err = generic_write_end(file, mapping, pos, len, copied, pagep, fsdata);
	if (err < len)
		hpfs_write_failed(mapping, pos + len);
	if (!(err < 0)) {
		/* make sure we write it on close, if not earlier */
		hpfs_lock(inode->i_sb);
		hpfs_i(inode)->i_dirty = 1;
		hpfs_unlock(inode->i_sb);
	}
	return err;
}

static sector_t _hpfs_bmap(struct address_space *mapping, sector_t block)
{
	return generic_block_bmap(mapping, block, hpfs_get_block);
}

static int hpfs_fiemap(struct inode *inode, struct fiemap_extent_info *fieinfo, u64 start, u64 len)
{
	int ret;

	inode_lock(inode);
	len = min_t(u64, len, i_size_read(inode));
	ret = iomap_fiemap(inode, fieinfo, start, len, &hpfs_iomap_ops);
	inode_unlock(inode);

	return ret;
}

const struct address_space_operations hpfs_aops = {
	.dirty_folio	= block_dirty_folio,
	.invalidate_folio = block_invalidate_folio,
<<<<<<< HEAD
	.readpage = hpfs_readpage,
=======
	.read_folio = hpfs_read_folio,
>>>>>>> 88084a3d
	.writepage = hpfs_writepage,
	.readahead = hpfs_readahead,
	.writepages = hpfs_writepages,
	.write_begin = hpfs_write_begin,
	.write_end = hpfs_write_end,
	.bmap = _hpfs_bmap
};

const struct file_operations hpfs_file_ops =
{
	.llseek		= generic_file_llseek,
	.read_iter	= generic_file_read_iter,
	.write_iter	= generic_file_write_iter,
	.mmap		= generic_file_mmap,
	.release	= hpfs_file_release,
	.fsync		= hpfs_file_fsync,
	.splice_read	= generic_file_splice_read,
	.unlocked_ioctl	= hpfs_ioctl,
	.compat_ioctl	= compat_ptr_ioctl,
};

const struct inode_operations hpfs_file_iops =
{
	.setattr	= hpfs_setattr,
	.fiemap		= hpfs_fiemap,
};<|MERGE_RESOLUTION|>--- conflicted
+++ resolved
@@ -247,11 +247,7 @@
 const struct address_space_operations hpfs_aops = {
 	.dirty_folio	= block_dirty_folio,
 	.invalidate_folio = block_invalidate_folio,
-<<<<<<< HEAD
-	.readpage = hpfs_readpage,
-=======
 	.read_folio = hpfs_read_folio,
->>>>>>> 88084a3d
 	.writepage = hpfs_writepage,
 	.readahead = hpfs_readahead,
 	.writepages = hpfs_writepages,
