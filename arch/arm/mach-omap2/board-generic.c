/*
 * Copyright (C) 2005 Nokia Corporation
 * Author: Paul Mundt <paul.mundt@nokia.com>
 *
 * Copyright (C) 2011 Texas Instruments Incorporated - http://www.ti.com/
 *
 * Modified from the original mach-omap/omap2/board-generic.c did by Paul
 * to support the OMAP2+ device tree boards with an unique board file.
 *
 * This program is free software; you can redistribute it and/or modify
 * it under the terms of the GNU General Public License version 2 as
 * published by the Free Software Foundation.
 */

#include <linux/io.h>
#include <linux/of_platform.h>
#include <linux/irqdomain.h>
#include <linux/i2c/twl.h>

#include <mach/hardware.h>
#include <asm/mach/arch.h>

#include <plat/board.h>
#include <plat/common.h>
#include <mach/omap4-common.h>
#include "common-board-devices.h"

/*
 * XXX: Still needed to boot until the i2c & twl driver is adapted to
 * device-tree
 */
static struct twl4030_platform_data sdp4430_twldata = {
	.irq_base	= TWL6030_IRQ_BASE,
	.irq_end	= TWL6030_IRQ_END,
};

static void __init omap4_i2c_init(void)
{
	omap4_pmic_init("twl6030", &sdp4430_twldata);
}

static struct twl4030_platform_data beagle_twldata = {
	.irq_base	= TWL4030_IRQ_BASE,
	.irq_end	= TWL4030_IRQ_END,
};

static void __init omap3_i2c_init(void)
{
	omap3_pmic_init("twl4030", &beagle_twldata);
}

static struct of_device_id omap_dt_match_table[] __initdata = {
	{ .compatible = "simple-bus", },
	{ .compatible = "ti,omap-infra", },
	{ }
};

static struct of_device_id intc_match[] __initdata = {
	{ .compatible = "ti,omap3-intc", },
	{ .compatible = "arm,cortex-a9-gic", },
	{ }
};

static void __init omap_generic_init(void)
{
	struct device_node *node = of_find_matching_node(NULL, intc_match);
	if (node)
		irq_domain_add_simple(node, 0);

	omap_serial_init();
	omap_sdrc_init(NULL, NULL);

	of_platform_populate(NULL, omap_dt_match_table, NULL, NULL);
}

static void __init omap4_init(void)
{
	omap4_i2c_init();
	omap_generic_init();
}

static void __init omap3_init(void)
{
	omap3_i2c_init();
	omap_generic_init();
}

<<<<<<< HEAD
#if defined(CONFIG_SOC_OMAP2420)
static const char *omap242x_boards_compat[] __initdata = {
	"ti,omap2420",
	NULL,
};

DT_MACHINE_START(OMAP242X_DT, "Generic OMAP2420 (Flattened Device Tree)")
	.reserve	= omap_reserve,
	.map_io		= omap242x_map_io,
	.init_early	= omap2420_init_early,
	.init_irq	= omap2_init_irq,
	.init_machine	= omap_generic_init,
	.timer		= &omap2_timer,
	.dt_compat	= omap242x_boards_compat,
MACHINE_END
#endif

#if defined(CONFIG_SOC_OMAP2430)
static const char *omap243x_boards_compat[] __initdata = {
	"ti,omap2430",
	NULL,
};

DT_MACHINE_START(OMAP243X_DT, "Generic OMAP2430 (Flattened Device Tree)")
=======
/* XXX This machine entry name should be updated */
MACHINE_START(OMAP_GENERIC, "Generic OMAP24xx")
	/* Maintainer: Paul Mundt <paul.mundt@nokia.com> */
	.atag_offset	= 0x100,
>>>>>>> 0cdc8b92
	.reserve	= omap_reserve,
	.map_io		= omap243x_map_io,
	.init_early	= omap2430_init_early,
	.init_irq	= omap2_init_irq,
	.init_machine	= omap_generic_init,
	.timer		= &omap2_timer,
	.dt_compat	= omap243x_boards_compat,
MACHINE_END
#endif

#if defined(CONFIG_ARCH_OMAP3)
static const char *omap3_boards_compat[] __initdata = {
	"ti,omap3",
	NULL,
};

DT_MACHINE_START(OMAP3_DT, "Generic OMAP3 (Flattened Device Tree)")
	.reserve	= omap_reserve,
	.map_io		= omap3_map_io,
	.init_early	= omap3430_init_early,
	.init_irq	= omap3_init_irq,
	.init_machine	= omap3_init,
	.timer		= &omap3_timer,
	.dt_compat	= omap3_boards_compat,
MACHINE_END
#endif

#if defined(CONFIG_ARCH_OMAP4)
static const char *omap4_boards_compat[] __initdata = {
	"ti,omap4",
	NULL,
};

DT_MACHINE_START(OMAP4_DT, "Generic OMAP4 (Flattened Device Tree)")
	.reserve	= omap_reserve,
	.map_io		= omap4_map_io,
	.init_early	= omap4430_init_early,
	.init_irq	= gic_init_irq,
	.init_machine	= omap4_init,
	.timer		= &omap4_timer,
	.dt_compat	= omap4_boards_compat,
MACHINE_END
#endif<|MERGE_RESOLUTION|>--- conflicted
+++ resolved
@@ -85,7 +85,6 @@
 	omap_generic_init();
 }
 
-<<<<<<< HEAD
 #if defined(CONFIG_SOC_OMAP2420)
 static const char *omap242x_boards_compat[] __initdata = {
 	"ti,omap2420",
@@ -93,6 +92,7 @@
 };
 
 DT_MACHINE_START(OMAP242X_DT, "Generic OMAP2420 (Flattened Device Tree)")
+	.atag_offset	= 0x100,
 	.reserve	= omap_reserve,
 	.map_io		= omap242x_map_io,
 	.init_early	= omap2420_init_early,
@@ -110,12 +110,7 @@
 };
 
 DT_MACHINE_START(OMAP243X_DT, "Generic OMAP2430 (Flattened Device Tree)")
-=======
-/* XXX This machine entry name should be updated */
-MACHINE_START(OMAP_GENERIC, "Generic OMAP24xx")
-	/* Maintainer: Paul Mundt <paul.mundt@nokia.com> */
 	.atag_offset	= 0x100,
->>>>>>> 0cdc8b92
 	.reserve	= omap_reserve,
 	.map_io		= omap243x_map_io,
 	.init_early	= omap2430_init_early,
@@ -133,6 +128,7 @@
 };
 
 DT_MACHINE_START(OMAP3_DT, "Generic OMAP3 (Flattened Device Tree)")
+	.atag_offset	= 0x100,
 	.reserve	= omap_reserve,
 	.map_io		= omap3_map_io,
 	.init_early	= omap3430_init_early,
@@ -150,6 +146,7 @@
 };
 
 DT_MACHINE_START(OMAP4_DT, "Generic OMAP4 (Flattened Device Tree)")
+	.atag_offset	= 0x100,
 	.reserve	= omap_reserve,
 	.map_io		= omap4_map_io,
 	.init_early	= omap4430_init_early,
