/*
 * Copyright (C) ST-Ericsson SA 2010
 *
 * Author: Rabin Vincent <rabin.vincent@stericsson.com> for ST-Ericsson
 * License terms: GNU General Public License (GPL), version 2.
 */

#include <linux/kernel.h>
#include <linux/dma-mapping.h>
#include <linux/err.h>
#include <linux/irq.h>
#include <linux/slab.h>
#include <linux/platform_device.h>
#include <linux/amba/bus.h>

#include <plat/gpio-nomadik.h>

#include <mach/hardware.h>

#include "devices-common.h"

struct amba_device *
dbx500_add_amba_device(struct device *parent, const char *name,
		       resource_size_t base, int irq, void *pdata,
		       unsigned int periphid)
{
	struct amba_device *dev;
	int ret;

	dev = amba_device_alloc(name, base, SZ_4K);
	if (!dev)
		return ERR_PTR(-ENOMEM);

	dev->dma_mask = DMA_BIT_MASK(32);
	dev->dev.coherent_dma_mask = DMA_BIT_MASK(32);

	dev->irq[0] = irq;

	dev->periphid = periphid;

	dev->dev.platform_data = pdata;

<<<<<<< HEAD
=======
	dev->dev.parent = parent;

>>>>>>> 83fe628e
	ret = amba_device_add(dev, &iomem_resource);
	if (ret) {
		amba_device_put(dev);
		return ERR_PTR(ret);
	}

	return dev;
}

static struct platform_device *
dbx500_add_gpio(struct device *parent, int id, resource_size_t addr, int irq,
		struct nmk_gpio_platform_data *pdata)
{
	struct resource resources[] = {
		{
			.start	= addr,
			.end	= addr + 127,
			.flags	= IORESOURCE_MEM,
		},
		{
			.start	= irq,
			.end	= irq,
			.flags	= IORESOURCE_IRQ,
		}
	};

	return platform_device_register_resndata(
		parent,
		"gpio",
		id,
		resources,
		ARRAY_SIZE(resources),
		pdata,
		sizeof(*pdata));
}

void dbx500_add_gpios(struct device *parent, resource_size_t *base, int num,
		      int irq, struct nmk_gpio_platform_data *pdata)
{
	int first = 0;
	int i;

	for (i = 0; i < num; i++, first += 32, irq++) {
		pdata->first_gpio = first;
		pdata->first_irq = NOMADIK_GPIO_TO_IRQ(first);
		pdata->num_gpio = 32;

		dbx500_add_gpio(parent, i, base[i], irq, pdata);
	}
}<|MERGE_RESOLUTION|>--- conflicted
+++ resolved
@@ -40,11 +40,8 @@
 
 	dev->dev.platform_data = pdata;
 
-<<<<<<< HEAD
-=======
 	dev->dev.parent = parent;
 
->>>>>>> 83fe628e
 	ret = amba_device_add(dev, &iomem_resource);
 	if (ret) {
 		amba_device_put(dev);
