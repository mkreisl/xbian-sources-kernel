--- conflicted
+++ resolved
@@ -526,7 +526,6 @@
 		&pinctrl_hummingboard_usdhc2_aux
 		&pinctrl_hummingboard_usdhc2
 	>;
-<<<<<<< HEAD
 	pinctrl-1 = <
 		&pinctrl_hummingboard_usdhc2_aux
 		&pinctrl_hummingboard_usdhc2_100mhz
@@ -565,9 +564,5 @@
 &dcic2 {
 	dcic_id = <1>;
 	dcic_mux = "dcic-lvds1";
-=======
-	vmmc-supply = <&reg_3p3v>;
-	cd-gpios = <&gpio1 4 GPIO_ACTIVE_LOW>;
->>>>>>> 1f2ce4a2
 	status = "okay";
 };