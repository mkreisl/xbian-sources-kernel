/*
 *	Local APIC handling, local APIC timers
 *
 *	(c) 1999, 2000 Ingo Molnar <mingo@redhat.com>
 *
 *	Fixes
 *	Maciej W. Rozycki	:	Bits for genuine 82489DX APICs;
 *					thanks to Eric Gilmore
 *					and Rolf G. Tews
 *					for testing these extensively.
 *	Maciej W. Rozycki	:	Various updates and fixes.
 *	Mikael Pettersson	:	Power Management for UP-APIC.
 *	Pavel Machek and
 *	Mikael Pettersson	:	PM converted to driver model.
 */

#include <linux/init.h>

#include <linux/mm.h>
#include <linux/delay.h>
#include <linux/bootmem.h>
#include <linux/interrupt.h>
#include <linux/mc146818rtc.h>
#include <linux/kernel_stat.h>
#include <linux/sysdev.h>
#include <linux/cpu.h>
#include <linux/clockchips.h>
#include <linux/acpi_pmtmr.h>
#include <linux/module.h>
#include <linux/dmi.h>

#include <asm/atomic.h>
#include <asm/smp.h>
#include <asm/mtrr.h>
#include <asm/mpspec.h>
#include <asm/desc.h>
#include <asm/arch_hooks.h>
#include <asm/hpet.h>
#include <asm/i8253.h>
#include <asm/nmi.h>

#include <mach_apic.h>
#include <mach_apicdef.h>
#include <mach_ipi.h>

/*
 * Sanity check
 */
#if ((SPURIOUS_APIC_VECTOR & 0x0F) != 0x0F)
# error SPURIOUS_APIC_VECTOR definition error
#endif

unsigned long mp_lapic_addr;

/*
 * Knob to control our willingness to enable the local APIC.
 *
 * +1=force-enable
 */
static int force_enable_local_apic;
int disable_apic;

/* Disable local APIC timer from the kernel commandline or via dmi quirk */
static int disable_apic_timer __cpuinitdata;
/* Local APIC timer works in C2 */
int local_apic_timer_c2_ok;
EXPORT_SYMBOL_GPL(local_apic_timer_c2_ok);

int first_system_vector = 0xfe;

char system_vectors[NR_VECTORS] = { [0 ... NR_VECTORS-1] = SYS_VECTOR_FREE};

/*
 * Debug level, exported for io_apic.c
 */
unsigned int apic_verbosity;

int pic_mode;

/* Have we found an MP table */
int smp_found_config;

static struct resource lapic_resource = {
	.name = "Local APIC",
	.flags = IORESOURCE_MEM | IORESOURCE_BUSY,
};

static unsigned int calibration_result;

static int lapic_next_event(unsigned long delta,
			    struct clock_event_device *evt);
static void lapic_timer_setup(enum clock_event_mode mode,
			      struct clock_event_device *evt);
static void lapic_timer_broadcast(cpumask_t mask);
static void apic_pm_activate(void);

/*
 * The local apic timer can be used for any function which is CPU local.
 */
static struct clock_event_device lapic_clockevent = {
	.name		= "lapic",
	.features	= CLOCK_EVT_FEAT_PERIODIC | CLOCK_EVT_FEAT_ONESHOT
			| CLOCK_EVT_FEAT_C3STOP | CLOCK_EVT_FEAT_DUMMY,
	.shift		= 32,
	.set_mode	= lapic_timer_setup,
	.set_next_event	= lapic_next_event,
	.broadcast	= lapic_timer_broadcast,
	.rating		= 100,
	.irq		= -1,
};
static DEFINE_PER_CPU(struct clock_event_device, lapic_events);

/* Local APIC was disabled by the BIOS and enabled by the kernel */
static int enabled_via_apicbase;

static unsigned long apic_phys;
unsigned int __cpuinitdata maxcpus = NR_CPUS;


/*
 * Get the LAPIC version
 */
static inline int lapic_get_version(void)
{
	return GET_APIC_VERSION(apic_read(APIC_LVR));
}

/*
 * Check, if the APIC is integrated or a separate chip
 */
static inline int lapic_is_integrated(void)
{
#ifdef CONFIG_X86_64
	return 1;
#else
	return APIC_INTEGRATED(lapic_get_version());
#endif
}

/*
 * Check, whether this is a modern or a first generation APIC
 */
static int modern_apic(void)
{
	/* AMD systems use old APIC versions, so check the CPU */
	if (boot_cpu_data.x86_vendor == X86_VENDOR_AMD &&
	    boot_cpu_data.x86 >= 0xf)
		return 1;
	return lapic_get_version() >= 0x14;
}

/*
 * Paravirt kernels also might be using these below ops. So we still
 * use generic apic_read()/apic_write(), which might be pointing to different
 * ops in PARAVIRT case.
 */
void xapic_wait_icr_idle(void)
{
	while (apic_read(APIC_ICR) & APIC_ICR_BUSY)
		cpu_relax();
}

u32 safe_xapic_wait_icr_idle(void)
{
	u32 send_status;
	int timeout;

	timeout = 0;
	do {
		send_status = apic_read(APIC_ICR) & APIC_ICR_BUSY;
		if (!send_status)
			break;
		udelay(100);
	} while (timeout++ < 1000);

	return send_status;
}

void xapic_icr_write(u32 low, u32 id)
{
	apic_write(APIC_ICR2, SET_APIC_DEST_FIELD(id));
	apic_write(APIC_ICR, low);
}

u64 xapic_icr_read(void)
{
	u32 icr1, icr2;

	icr2 = apic_read(APIC_ICR2);
	icr1 = apic_read(APIC_ICR);

	return icr1 | ((u64)icr2 << 32);
}

static struct apic_ops xapic_ops = {
	.read = native_apic_mem_read,
	.write = native_apic_mem_write,
	.icr_read = xapic_icr_read,
	.icr_write = xapic_icr_write,
	.wait_icr_idle = xapic_wait_icr_idle,
	.safe_wait_icr_idle = safe_xapic_wait_icr_idle,
};

struct apic_ops __read_mostly *apic_ops = &xapic_ops;
EXPORT_SYMBOL_GPL(apic_ops);

/**
 * enable_NMI_through_LVT0 - enable NMI through local vector table 0
 */
void __cpuinit enable_NMI_through_LVT0(void)
{
	unsigned int v;

	/* unmask and set to NMI */
	v = APIC_DM_NMI;

	/* Level triggered for 82489DX (32bit mode) */
	if (!lapic_is_integrated())
		v |= APIC_LVT_LEVEL_TRIGGER;

	apic_write(APIC_LVT0, v);
}

/**
 * get_physical_broadcast - Get number of physical broadcast IDs
 */
int get_physical_broadcast(void)
{
	return modern_apic() ? 0xff : 0xf;
}

/**
 * lapic_get_maxlvt - get the maximum number of local vector table entries
 */
int lapic_get_maxlvt(void)
{
	unsigned int v;

	v = apic_read(APIC_LVR);
	/*
	 * - we always have APIC integrated on 64bit mode
	 * - 82489DXs do not report # of LVT entries
	 */
	return APIC_INTEGRATED(GET_APIC_VERSION(v)) ? GET_APIC_MAXLVT(v) : 2;
}

/*
 * Local APIC timer
 */

/* Clock divisor */
#ifdef CONFG_X86_64
#define APIC_DIVISOR 1
#else
#define APIC_DIVISOR 16
#endif

/*
 * This function sets up the local APIC timer, with a timeout of
 * 'clocks' APIC bus clock. During calibration we actually call
 * this function twice on the boot CPU, once with a bogus timeout
 * value, second time for real. The other (noncalibrating) CPUs
 * call this function only once, with the real, calibrated value.
 *
 * We do reads before writes even if unnecessary, to get around the
 * P5 APIC double write bug.
 */
static void __setup_APIC_LVTT(unsigned int clocks, int oneshot, int irqen)
{
	unsigned int lvtt_value, tmp_value;

	lvtt_value = LOCAL_TIMER_VECTOR;
	if (!oneshot)
		lvtt_value |= APIC_LVT_TIMER_PERIODIC;
	if (!lapic_is_integrated())
		lvtt_value |= SET_APIC_TIMER_BASE(APIC_TIMER_BASE_DIV);

	if (!irqen)
		lvtt_value |= APIC_LVT_MASKED;

	apic_write(APIC_LVTT, lvtt_value);

	/*
	 * Divide PICLK by 16
	 */
	tmp_value = apic_read(APIC_TDCR);
	apic_write(APIC_TDCR,
		(tmp_value & ~(APIC_TDR_DIV_1 | APIC_TDR_DIV_TMBASE)) |
		APIC_TDR_DIV_16);

	if (!oneshot)
		apic_write(APIC_TMICT, clocks / APIC_DIVISOR);
}

/*
 * Setup extended LVT, AMD specific (K8, family 10h)
 *
 * Vector mappings are hard coded. On K8 only offset 0 (APIC500) and
 * MCE interrupts are supported. Thus MCE offset must be set to 0.
 */

#define APIC_EILVT_LVTOFF_MCE 0
#define APIC_EILVT_LVTOFF_IBS 1

static void setup_APIC_eilvt(u8 lvt_off, u8 vector, u8 msg_type, u8 mask)
{
	unsigned long reg = (lvt_off << 4) + APIC_EILVT0;
	unsigned int  v   = (mask << 16) | (msg_type << 8) | vector;

	apic_write(reg, v);
}

u8 setup_APIC_eilvt_mce(u8 vector, u8 msg_type, u8 mask)
{
	setup_APIC_eilvt(APIC_EILVT_LVTOFF_MCE, vector, msg_type, mask);
	return APIC_EILVT_LVTOFF_MCE;
}

u8 setup_APIC_eilvt_ibs(u8 vector, u8 msg_type, u8 mask)
{
	setup_APIC_eilvt(APIC_EILVT_LVTOFF_IBS, vector, msg_type, mask);
	return APIC_EILVT_LVTOFF_IBS;
}

/*
 * Program the next event, relative to now
 */
static int lapic_next_event(unsigned long delta,
			    struct clock_event_device *evt)
{
	apic_write(APIC_TMICT, delta);
	return 0;
}

/*
 * Setup the lapic timer in periodic or oneshot mode
 */
static void lapic_timer_setup(enum clock_event_mode mode,
			      struct clock_event_device *evt)
{
	unsigned long flags;
	unsigned int v;

	/* Lapic used as dummy for broadcast ? */
	if (evt->features & CLOCK_EVT_FEAT_DUMMY)
		return;

	local_irq_save(flags);

	switch (mode) {
	case CLOCK_EVT_MODE_PERIODIC:
	case CLOCK_EVT_MODE_ONESHOT:
		__setup_APIC_LVTT(calibration_result,
				  mode != CLOCK_EVT_MODE_PERIODIC, 1);
		break;
	case CLOCK_EVT_MODE_UNUSED:
	case CLOCK_EVT_MODE_SHUTDOWN:
		v = apic_read(APIC_LVTT);
		v |= (APIC_LVT_MASKED | LOCAL_TIMER_VECTOR);
		apic_write(APIC_LVTT, v);
		break;
	case CLOCK_EVT_MODE_RESUME:
		/* Nothing to do here */
		break;
	}

	local_irq_restore(flags);
}

/*
 * Local APIC timer broadcast function
 */
static void lapic_timer_broadcast(cpumask_t mask)
{
#ifdef CONFIG_SMP
	send_IPI_mask(mask, LOCAL_TIMER_VECTOR);
#endif
}

/*
 * Setup the local APIC timer for this CPU. Copy the initilized values
 * of the boot CPU and register the clock event in the framework.
 */
static void __devinit setup_APIC_timer(void)
{
	struct clock_event_device *levt = &__get_cpu_var(lapic_events);

	memcpy(levt, &lapic_clockevent, sizeof(*levt));
	levt->cpumask = cpumask_of_cpu(smp_processor_id());

	clockevents_register_device(levt);
}

/*
 * In this functions we calibrate APIC bus clocks to the external timer.
 *
 * We want to do the calibration only once since we want to have local timer
 * irqs syncron. CPUs connected by the same APIC bus have the very same bus
 * frequency.
 *
 * This was previously done by reading the PIT/HPET and waiting for a wrap
 * around to find out, that a tick has elapsed. I have a box, where the PIT
 * readout is broken, so it never gets out of the wait loop again. This was
 * also reported by others.
 *
 * Monitoring the jiffies value is inaccurate and the clockevents
 * infrastructure allows us to do a simple substitution of the interrupt
 * handler.
 *
 * The calibration routine also uses the pm_timer when possible, as the PIT
 * happens to run way too slow (factor 2.3 on my VAIO CoreDuo, which goes
 * back to normal later in the boot process).
 */

#define LAPIC_CAL_LOOPS		(HZ/10)

static __initdata int lapic_cal_loops = -1;
static __initdata long lapic_cal_t1, lapic_cal_t2;
static __initdata unsigned long long lapic_cal_tsc1, lapic_cal_tsc2;
static __initdata unsigned long lapic_cal_pm1, lapic_cal_pm2;
static __initdata unsigned long lapic_cal_j1, lapic_cal_j2;

/*
 * Temporary interrupt handler.
 */
static void __init lapic_cal_handler(struct clock_event_device *dev)
{
	unsigned long long tsc = 0;
	long tapic = apic_read(APIC_TMCCT);
	unsigned long pm = acpi_pm_read_early();

	if (cpu_has_tsc)
		rdtscll(tsc);

	switch (lapic_cal_loops++) {
	case 0:
		lapic_cal_t1 = tapic;
		lapic_cal_tsc1 = tsc;
		lapic_cal_pm1 = pm;
		lapic_cal_j1 = jiffies;
		break;

	case LAPIC_CAL_LOOPS:
		lapic_cal_t2 = tapic;
		lapic_cal_tsc2 = tsc;
		if (pm < lapic_cal_pm1)
			pm += ACPI_PM_OVRRUN;
		lapic_cal_pm2 = pm;
		lapic_cal_j2 = jiffies;
		break;
	}
}

static int __init calibrate_APIC_clock(void)
{
	struct clock_event_device *levt = &__get_cpu_var(lapic_events);
	const long pm_100ms = PMTMR_TICKS_PER_SEC/10;
	const long pm_thresh = pm_100ms/100;
	void (*real_handler)(struct clock_event_device *dev);
	unsigned long deltaj;
	long delta, deltapm;
	int pm_referenced = 0;

	local_irq_disable();

	/* Replace the global interrupt handler */
	real_handler = global_clock_event->event_handler;
	global_clock_event->event_handler = lapic_cal_handler;

	/*
	 * Setup the APIC counter to 1e9. There is no way the lapic
	 * can underflow in the 100ms detection time frame
	 */
	__setup_APIC_LVTT(1000000000, 0, 0);

	/* Let the interrupts run */
	local_irq_enable();

	while (lapic_cal_loops <= LAPIC_CAL_LOOPS)
		cpu_relax();

	local_irq_disable();

	/* Restore the real event handler */
	global_clock_event->event_handler = real_handler;

	/* Build delta t1-t2 as apic timer counts down */
	delta = lapic_cal_t1 - lapic_cal_t2;
	apic_printk(APIC_VERBOSE, "... lapic delta = %ld\n", delta);

	/* Check, if the PM timer is available */
	deltapm = lapic_cal_pm2 - lapic_cal_pm1;
	apic_printk(APIC_VERBOSE, "... PM timer delta = %ld\n", deltapm);

	if (deltapm) {
		unsigned long mult;
		u64 res;

		mult = clocksource_hz2mult(PMTMR_TICKS_PER_SEC, 22);

		if (deltapm > (pm_100ms - pm_thresh) &&
		    deltapm < (pm_100ms + pm_thresh)) {
			apic_printk(APIC_VERBOSE, "... PM timer result ok\n");
		} else {
			res = (((u64) deltapm) *  mult) >> 22;
			do_div(res, 1000000);
			printk(KERN_WARNING "APIC calibration not consistent "
			       "with PM Timer: %ldms instead of 100ms\n",
			       (long)res);
			/* Correct the lapic counter value */
			res = (((u64) delta) * pm_100ms);
			do_div(res, deltapm);
			printk(KERN_INFO "APIC delta adjusted to PM-Timer: "
			       "%lu (%ld)\n", (unsigned long) res, delta);
			delta = (long) res;
		}
		pm_referenced = 1;
	}

	/* Calculate the scaled math multiplication factor */
	lapic_clockevent.mult = div_sc(delta, TICK_NSEC * LAPIC_CAL_LOOPS,
				       lapic_clockevent.shift);
	lapic_clockevent.max_delta_ns =
		clockevent_delta2ns(0x7FFFFF, &lapic_clockevent);
	lapic_clockevent.min_delta_ns =
		clockevent_delta2ns(0xF, &lapic_clockevent);

	calibration_result = (delta * APIC_DIVISOR) / LAPIC_CAL_LOOPS;

	apic_printk(APIC_VERBOSE, "..... delta %ld\n", delta);
	apic_printk(APIC_VERBOSE, "..... mult: %ld\n", lapic_clockevent.mult);
	apic_printk(APIC_VERBOSE, "..... calibration result: %u\n",
		    calibration_result);

	if (cpu_has_tsc) {
		delta = (long)(lapic_cal_tsc2 - lapic_cal_tsc1);
		apic_printk(APIC_VERBOSE, "..... CPU clock speed is "
			    "%ld.%04ld MHz.\n",
			    (delta / LAPIC_CAL_LOOPS) / (1000000 / HZ),
			    (delta / LAPIC_CAL_LOOPS) % (1000000 / HZ));
	}

	apic_printk(APIC_VERBOSE, "..... host bus clock speed is "
		    "%u.%04u MHz.\n",
		    calibration_result / (1000000 / HZ),
		    calibration_result % (1000000 / HZ));

	/*
	 * Do a sanity check on the APIC calibration result
	 */
	if (calibration_result < (1000000 / HZ)) {
		local_irq_enable();
		printk(KERN_WARNING
		       "APIC frequency too slow, disabling apic timer\n");
		return -1;
	}

	levt->features &= ~CLOCK_EVT_FEAT_DUMMY;

	/* We trust the pm timer based calibration */
	if (!pm_referenced) {
		apic_printk(APIC_VERBOSE, "... verify APIC timer\n");

		/*
		 * Setup the apic timer manually
		 */
		levt->event_handler = lapic_cal_handler;
		lapic_timer_setup(CLOCK_EVT_MODE_PERIODIC, levt);
		lapic_cal_loops = -1;

		/* Let the interrupts run */
		local_irq_enable();

		while (lapic_cal_loops <= LAPIC_CAL_LOOPS)
			cpu_relax();

		local_irq_disable();

		/* Stop the lapic timer */
		lapic_timer_setup(CLOCK_EVT_MODE_SHUTDOWN, levt);

		local_irq_enable();

		/* Jiffies delta */
		deltaj = lapic_cal_j2 - lapic_cal_j1;
		apic_printk(APIC_VERBOSE, "... jiffies delta = %lu\n", deltaj);

		/* Check, if the jiffies result is consistent */
		if (deltaj >= LAPIC_CAL_LOOPS-2 && deltaj <= LAPIC_CAL_LOOPS+2)
			apic_printk(APIC_VERBOSE, "... jiffies result ok\n");
		else
			levt->features |= CLOCK_EVT_FEAT_DUMMY;
	} else
		local_irq_enable();

	if (levt->features & CLOCK_EVT_FEAT_DUMMY) {
		printk(KERN_WARNING
		       "APIC timer disabled due to verification failure.\n");
			return -1;
	}

	return 0;
}

/*
 * Setup the boot APIC
 *
 * Calibrate and verify the result.
 */
void __init setup_boot_APIC_clock(void)
{
	/*
	 * The local apic timer can be disabled via the kernel
	 * commandline or from the CPU detection code. Register the lapic
	 * timer as a dummy clock event source on SMP systems, so the
	 * broadcast mechanism is used. On UP systems simply ignore it.
	 */
	if (disable_apic_timer) {
		printk(KERN_INFO "Disabling APIC timer\n");
		/* No broadcast on UP ! */
		if (num_possible_cpus() > 1) {
			lapic_clockevent.mult = 1;
			setup_APIC_timer();
		}
		return;
	}

	apic_printk(APIC_VERBOSE, "Using local APIC timer interrupts.\n"
		    "calibrating APIC timer ...\n");

	if (calibrate_APIC_clock()) {
		/* No broadcast on UP ! */
		if (num_possible_cpus() > 1)
			setup_APIC_timer();
		return;
	}

	/*
	 * If nmi_watchdog is set to IO_APIC, we need the
	 * PIT/HPET going.  Otherwise register lapic as a dummy
	 * device.
	 */
	if (nmi_watchdog != NMI_IO_APIC)
		lapic_clockevent.features &= ~CLOCK_EVT_FEAT_DUMMY;
	else
		printk(KERN_WARNING "APIC timer registered as dummy,"
			" due to nmi_watchdog=%d!\n", nmi_watchdog);

	/* Setup the lapic or request the broadcast */
	setup_APIC_timer();
}

void __devinit setup_secondary_APIC_clock(void)
{
	setup_APIC_timer();
}

/*
 * The guts of the apic timer interrupt
 */
static void local_apic_timer_interrupt(void)
{
	int cpu = smp_processor_id();
	struct clock_event_device *evt = &per_cpu(lapic_events, cpu);

	/*
	 * Normally we should not be here till LAPIC has been initialized but
	 * in some cases like kdump, its possible that there is a pending LAPIC
	 * timer interrupt from previous kernel's context and is delivered in
	 * new kernel the moment interrupts are enabled.
	 *
	 * Interrupts are enabled early and LAPIC is setup much later, hence
	 * its possible that when we get here evt->event_handler is NULL.
	 * Check for event_handler being NULL and discard the interrupt as
	 * spurious.
	 */
	if (!evt->event_handler) {
		printk(KERN_WARNING
		       "Spurious LAPIC timer interrupt on cpu %d\n", cpu);
		/* Switch it off */
		lapic_timer_setup(CLOCK_EVT_MODE_SHUTDOWN, evt);
		return;
	}

	/*
	 * the NMI deadlock-detector uses this.
	 */
#ifdef CONFIG_X86_64
	add_pda(apic_timer_irqs, 1);
#else
	per_cpu(irq_stat, cpu).apic_timer_irqs++;
#endif

	evt->event_handler(evt);
}

/*
 * Local APIC timer interrupt. This is the most natural way for doing
 * local interrupts, but local timer interrupts can be emulated by
 * broadcast interrupts too. [in case the hw doesn't support APIC timers]
 *
 * [ if a single-CPU system runs an SMP kernel then we call the local
 *   interrupt as well. Thus we cannot inline the local irq ... ]
 */
void smp_apic_timer_interrupt(struct pt_regs *regs)
{
	struct pt_regs *old_regs = set_irq_regs(regs);

	/*
	 * NOTE! We'd better ACK the irq immediately,
	 * because timer handling can be slow.
	 */
	ack_APIC_irq();
	/*
	 * update_process_times() expects us to have done irq_enter().
	 * Besides, if we don't timer interrupts ignore the global
	 * interrupt lock, which is the WrongThing (tm) to do.
	 */
	irq_enter();
	local_apic_timer_interrupt();
	irq_exit();

	set_irq_regs(old_regs);
}

int setup_profiling_timer(unsigned int multiplier)
{
	return -EINVAL;
}

/*
 * Local APIC start and shutdown
 */

/**
 * clear_local_APIC - shutdown the local APIC
 *
 * This is called, when a CPU is disabled and before rebooting, so the state of
 * the local APIC has no dangling leftovers. Also used to cleanout any BIOS
 * leftovers during boot.
 */
void clear_local_APIC(void)
{
	int maxlvt;
	u32 v;

	/* APIC hasn't been mapped yet */
	if (!apic_phys)
		return;

	maxlvt = lapic_get_maxlvt();
	/*
	 * Masking an LVT entry can trigger a local APIC error
	 * if the vector is zero. Mask LVTERR first to prevent this.
	 */
	if (maxlvt >= 3) {
		v = ERROR_APIC_VECTOR; /* any non-zero vector will do */
		apic_write(APIC_LVTERR, v | APIC_LVT_MASKED);
	}
	/*
	 * Careful: we have to set masks only first to deassert
	 * any level-triggered sources.
	 */
	v = apic_read(APIC_LVTT);
	apic_write(APIC_LVTT, v | APIC_LVT_MASKED);
	v = apic_read(APIC_LVT0);
	apic_write(APIC_LVT0, v | APIC_LVT_MASKED);
	v = apic_read(APIC_LVT1);
	apic_write(APIC_LVT1, v | APIC_LVT_MASKED);
	if (maxlvt >= 4) {
		v = apic_read(APIC_LVTPC);
		apic_write(APIC_LVTPC, v | APIC_LVT_MASKED);
	}

	/* lets not touch this if we didn't frob it */
#if defined(CONFIG_X86_MCE_P4THERMAL) || defined(X86_MCE_INTEL)
	if (maxlvt >= 5) {
		v = apic_read(APIC_LVTTHMR);
		apic_write(APIC_LVTTHMR, v | APIC_LVT_MASKED);
	}
#endif
	/*
	 * Clean APIC state for other OSs:
	 */
	apic_write(APIC_LVTT, APIC_LVT_MASKED);
	apic_write(APIC_LVT0, APIC_LVT_MASKED);
	apic_write(APIC_LVT1, APIC_LVT_MASKED);
	if (maxlvt >= 3)
		apic_write(APIC_LVTERR, APIC_LVT_MASKED);
	if (maxlvt >= 4)
		apic_write(APIC_LVTPC, APIC_LVT_MASKED);

	/* Integrated APIC (!82489DX) ? */
	if (lapic_is_integrated()) {
		if (maxlvt > 3)
			/* Clear ESR due to Pentium errata 3AP and 11AP */
			apic_write(APIC_ESR, 0);
		apic_read(APIC_ESR);
	}
}

/**
 * disable_local_APIC - clear and disable the local APIC
 */
void disable_local_APIC(void)
{
	unsigned int value;

	clear_local_APIC();

	/*
	 * Disable APIC (implies clearing of registers
	 * for 82489DX!).
	 */
	value = apic_read(APIC_SPIV);
	value &= ~APIC_SPIV_APIC_ENABLED;
	apic_write(APIC_SPIV, value);

#ifdef CONFIG_X86_32
	/*
	 * When LAPIC was disabled by the BIOS and enabled by the kernel,
	 * restore the disabled state.
	 */
	if (enabled_via_apicbase) {
		unsigned int l, h;

		rdmsr(MSR_IA32_APICBASE, l, h);
		l &= ~MSR_IA32_APICBASE_ENABLE;
		wrmsr(MSR_IA32_APICBASE, l, h);
	}
#endif
}

/*
 * If Linux enabled the LAPIC against the BIOS default disable it down before
 * re-entering the BIOS on shutdown.  Otherwise the BIOS may get confused and
 * not power-off.  Additionally clear all LVT entries before disable_local_APIC
 * for the case where Linux didn't enable the LAPIC.
 */
void lapic_shutdown(void)
{
	unsigned long flags;

	if (!cpu_has_apic)
		return;

	local_irq_save(flags);

#ifdef CONFIG_X86_32
	if (!enabled_via_apicbase)
		clear_local_APIC();
	else
#endif
		disable_local_APIC();


	local_irq_restore(flags);
}

/*
 * This is to verify that we're looking at a real local APIC.
 * Check these against your board if the CPUs aren't getting
 * started for no apparent reason.
 */
int __init verify_local_APIC(void)
{
	unsigned int reg0, reg1;

	/*
	 * The version register is read-only in a real APIC.
	 */
	reg0 = apic_read(APIC_LVR);
	apic_printk(APIC_DEBUG, "Getting VERSION: %x\n", reg0);
	apic_write(APIC_LVR, reg0 ^ APIC_LVR_MASK);
	reg1 = apic_read(APIC_LVR);
	apic_printk(APIC_DEBUG, "Getting VERSION: %x\n", reg1);

	/*
	 * The two version reads above should print the same
	 * numbers.  If the second one is different, then we
	 * poke at a non-APIC.
	 */
	if (reg1 != reg0)
		return 0;

	/*
	 * Check if the version looks reasonably.
	 */
	reg1 = GET_APIC_VERSION(reg0);
	if (reg1 == 0x00 || reg1 == 0xff)
		return 0;
	reg1 = lapic_get_maxlvt();
	if (reg1 < 0x02 || reg1 == 0xff)
		return 0;

	/*
	 * The ID register is read/write in a real APIC.
	 */
	reg0 = apic_read(APIC_ID);
	apic_printk(APIC_DEBUG, "Getting ID: %x\n", reg0);
	apic_write(APIC_ID, reg0 ^ APIC_ID_MASK);
	reg1 = apic_read(APIC_ID);
	apic_printk(APIC_DEBUG, "Getting ID: %x\n", reg1);
	apic_write(APIC_ID, reg0);
	if (reg1 != (reg0 ^ APIC_ID_MASK))
		return 0;

	/*
	 * The next two are just to see if we have sane values.
	 * They're only really relevant if we're in Virtual Wire
	 * compatibility mode, but most boxes are anymore.
	 */
	reg0 = apic_read(APIC_LVT0);
	apic_printk(APIC_DEBUG, "Getting LVT0: %x\n", reg0);
	reg1 = apic_read(APIC_LVT1);
	apic_printk(APIC_DEBUG, "Getting LVT1: %x\n", reg1);

	return 1;
}

/**
 * sync_Arb_IDs - synchronize APIC bus arbitration IDs
 */
void __init sync_Arb_IDs(void)
{
	/*
	 * Unsupported on P4 - see Intel Dev. Manual Vol. 3, Ch. 8.6.1 And not
	 * needed on AMD.
	 */
	if (modern_apic() || boot_cpu_data.x86_vendor == X86_VENDOR_AMD)
		return;

	/*
	 * Wait for idle.
	 */
	apic_wait_icr_idle();

	apic_printk(APIC_DEBUG, "Synchronizing Arb IDs.\n");
	apic_write(APIC_ICR, APIC_DEST_ALLINC |
			APIC_INT_LEVELTRIG | APIC_DM_INIT);
}

/*
 * An initial setup of the virtual wire mode.
 */
void __init init_bsp_APIC(void)
{
	unsigned int value;

	/*
	 * Don't do the setup now if we have a SMP BIOS as the
	 * through-I/O-APIC virtual wire mode might be active.
	 */
	if (smp_found_config || !cpu_has_apic)
		return;

	/*
	 * Do not trust the local APIC being empty at bootup.
	 */
	clear_local_APIC();

	/*
	 * Enable APIC.
	 */
	value = apic_read(APIC_SPIV);
	value &= ~APIC_VECTOR_MASK;
	value |= APIC_SPIV_APIC_ENABLED;

#ifdef CONFIG_X86_32
	/* This bit is reserved on P4/Xeon and should be cleared */
	if ((boot_cpu_data.x86_vendor == X86_VENDOR_INTEL) &&
	    (boot_cpu_data.x86 == 15))
		value &= ~APIC_SPIV_FOCUS_DISABLED;
	else
#endif
		value |= APIC_SPIV_FOCUS_DISABLED;
	value |= SPURIOUS_APIC_VECTOR;
	apic_write(APIC_SPIV, value);

	/*
	 * Set up the virtual wire mode.
	 */
	apic_write(APIC_LVT0, APIC_DM_EXTINT);
	value = APIC_DM_NMI;
	if (!lapic_is_integrated())		/* 82489DX */
		value |= APIC_LVT_LEVEL_TRIGGER;
	apic_write(APIC_LVT1, value);
}

static void __cpuinit lapic_setup_esr(void)
{
	unsigned long oldvalue, value, maxlvt;
	if (lapic_is_integrated() && !esr_disable) {
		if (esr_disable) {
			/*
			 * Something untraceable is creating bad interrupts on
			 * secondary quads ... for the moment, just leave the
			 * ESR disabled - we can't do anything useful with the
			 * errors anyway - mbligh
			 */
			printk(KERN_INFO "Leaving ESR disabled.\n");
			return;
		}
		/* !82489DX */
		maxlvt = lapic_get_maxlvt();
		if (maxlvt > 3)		/* Due to the Pentium erratum 3AP. */
			apic_write(APIC_ESR, 0);
		oldvalue = apic_read(APIC_ESR);

		/* enables sending errors */
		value = ERROR_APIC_VECTOR;
		apic_write(APIC_LVTERR, value);
		/*
		 * spec says clear errors after enabling vector.
		 */
		if (maxlvt > 3)
			apic_write(APIC_ESR, 0);
		value = apic_read(APIC_ESR);
		if (value != oldvalue)
			apic_printk(APIC_VERBOSE, "ESR value before enabling "
				"vector: 0x%08lx  after: 0x%08lx\n",
				oldvalue, value);
	} else {
		printk(KERN_INFO "No ESR for 82489DX.\n");
	}
}


/**
 * setup_local_APIC - setup the local APIC
 */
void __cpuinit setup_local_APIC(void)
{
	unsigned long value, integrated;
	int i, j;

	/* Pound the ESR really hard over the head with a big hammer - mbligh */
	if (esr_disable) {
		apic_write(APIC_ESR, 0);
		apic_write(APIC_ESR, 0);
		apic_write(APIC_ESR, 0);
		apic_write(APIC_ESR, 0);
	}

	integrated = lapic_is_integrated();

	/*
	 * Double-check whether this APIC is really registered.
	 */
	if (!apic_id_registered())
		WARN_ON_ONCE(1);

	/*
	 * Intel recommends to set DFR, LDR and TPR before enabling
	 * an APIC.  See e.g. "AP-388 82489DX User's Manual" (Intel
	 * document number 292116).  So here it goes...
	 */
	init_apic_ldr();

	/*
	 * Set Task Priority to 'accept all'. We never change this
	 * later on.
	 */
	value = apic_read(APIC_TASKPRI);
	value &= ~APIC_TPRI_MASK;
	apic_write(APIC_TASKPRI, value);

	/*
	 * After a crash, we no longer service the interrupts and a pending
	 * interrupt from previous kernel might still have ISR bit set.
	 *
	 * Most probably by now CPU has serviced that pending interrupt and
	 * it might not have done the ack_APIC_irq() because it thought,
	 * interrupt came from i8259 as ExtInt. LAPIC did not get EOI so it
	 * does not clear the ISR bit and cpu thinks it has already serivced
	 * the interrupt. Hence a vector might get locked. It was noticed
	 * for timer irq (vector 0x31). Issue an extra EOI to clear ISR.
	 */
	for (i = APIC_ISR_NR - 1; i >= 0; i--) {
		value = apic_read(APIC_ISR + i*0x10);
		for (j = 31; j >= 0; j--) {
			if (value & (1<<j))
				ack_APIC_irq();
		}
	}

	/*
	 * Now that we are all set up, enable the APIC
	 */
	value = apic_read(APIC_SPIV);
	value &= ~APIC_VECTOR_MASK;
	/*
	 * Enable APIC
	 */
	value |= APIC_SPIV_APIC_ENABLED;

	/*
	 * Some unknown Intel IO/APIC (or APIC) errata is biting us with
	 * certain networking cards. If high frequency interrupts are
	 * happening on a particular IOAPIC pin, plus the IOAPIC routing
	 * entry is masked/unmasked at a high rate as well then sooner or
	 * later IOAPIC line gets 'stuck', no more interrupts are received
	 * from the device. If focus CPU is disabled then the hang goes
	 * away, oh well :-(
	 *
	 * [ This bug can be reproduced easily with a level-triggered
	 *   PCI Ne2000 networking cards and PII/PIII processors, dual
	 *   BX chipset. ]
	 */
	/*
	 * Actually disabling the focus CPU check just makes the hang less
	 * frequent as it makes the interrupt distributon model be more
	 * like LRU than MRU (the short-term load is more even across CPUs).
	 * See also the comment in end_level_ioapic_irq().  --macro
	 */

	/* Enable focus processor (bit==0) */
	value &= ~APIC_SPIV_FOCUS_DISABLED;

	/*
	 * Set spurious IRQ vector
	 */
	value |= SPURIOUS_APIC_VECTOR;
	apic_write(APIC_SPIV, value);

	/*
	 * Set up LVT0, LVT1:
	 *
	 * set up through-local-APIC on the BP's LINT0. This is not
	 * strictly necessary in pure symmetric-IO mode, but sometimes
	 * we delegate interrupts to the 8259A.
	 */
	/*
	 * TODO: set up through-local-APIC from through-I/O-APIC? --macro
	 */
	value = apic_read(APIC_LVT0) & APIC_LVT_MASKED;
	if (!smp_processor_id() && (pic_mode || !value)) {
		value = APIC_DM_EXTINT;
		apic_printk(APIC_VERBOSE, "enabled ExtINT on CPU#%d\n",
				smp_processor_id());
	} else {
		value = APIC_DM_EXTINT | APIC_LVT_MASKED;
		apic_printk(APIC_VERBOSE, "masked ExtINT on CPU#%d\n",
				smp_processor_id());
	}
	apic_write(APIC_LVT0, value);

	/*
	 * only the BP should see the LINT1 NMI signal, obviously.
	 */
	if (!smp_processor_id())
		value = APIC_DM_NMI;
	else
		value = APIC_DM_NMI | APIC_LVT_MASKED;
	if (!integrated)		/* 82489DX */
		value |= APIC_LVT_LEVEL_TRIGGER;
	apic_write(APIC_LVT1, value);
}

void __cpuinit end_local_APIC_setup(void)
{
	lapic_setup_esr();

#ifdef CONFIG_X86_32
	{
		unsigned int value;
		/* Disable the local apic timer */
		value = apic_read(APIC_LVTT);
		value |= (APIC_LVT_MASKED | LOCAL_TIMER_VECTOR);
		apic_write(APIC_LVTT, value);
	}
#endif

	setup_apic_nmi_watchdog(NULL);
	apic_pm_activate();
}

/*
 * Detect and initialize APIC
 */
static int __init detect_init_APIC(void)
{
	u32 h, l, features;

	/* Disabled by kernel option? */
	if (disable_apic)
		return -1;

	switch (boot_cpu_data.x86_vendor) {
	case X86_VENDOR_AMD:
		if ((boot_cpu_data.x86 == 6 && boot_cpu_data.x86_model > 1) ||
		    (boot_cpu_data.x86 == 15))
			break;
		goto no_apic;
	case X86_VENDOR_INTEL:
		if (boot_cpu_data.x86 == 6 || boot_cpu_data.x86 == 15 ||
		    (boot_cpu_data.x86 == 5 && cpu_has_apic))
			break;
		goto no_apic;
	default:
		goto no_apic;
	}

	if (!cpu_has_apic) {
		/*
		 * Over-ride BIOS and try to enable the local APIC only if
		 * "lapic" specified.
		 */
		if (!force_enable_local_apic) {
			printk(KERN_INFO "Local APIC disabled by BIOS -- "
			       "you can enable it with \"lapic\"\n");
			return -1;
		}
		/*
		 * Some BIOSes disable the local APIC in the APIC_BASE
		 * MSR. This can only be done in software for Intel P6 or later
		 * and AMD K7 (Model > 1) or later.
		 */
		rdmsr(MSR_IA32_APICBASE, l, h);
		if (!(l & MSR_IA32_APICBASE_ENABLE)) {
			printk(KERN_INFO
			       "Local APIC disabled by BIOS -- reenabling.\n");
			l &= ~MSR_IA32_APICBASE_BASE;
			l |= MSR_IA32_APICBASE_ENABLE | APIC_DEFAULT_PHYS_BASE;
			wrmsr(MSR_IA32_APICBASE, l, h);
			enabled_via_apicbase = 1;
		}
	}
	/*
	 * The APIC feature bit should now be enabled
	 * in `cpuid'
	 */
	features = cpuid_edx(1);
	if (!(features & (1 << X86_FEATURE_APIC))) {
		printk(KERN_WARNING "Could not enable APIC!\n");
		return -1;
	}
	set_cpu_cap(&boot_cpu_data, X86_FEATURE_APIC);
	mp_lapic_addr = APIC_DEFAULT_PHYS_BASE;

	/* The BIOS may have set up the APIC at some other address */
	rdmsr(MSR_IA32_APICBASE, l, h);
	if (l & MSR_IA32_APICBASE_ENABLE)
		mp_lapic_addr = l & MSR_IA32_APICBASE_BASE;

	printk(KERN_INFO "Found and enabled local APIC!\n");

	apic_pm_activate();

	return 0;

no_apic:
	printk(KERN_INFO "No local APIC present or hardware disabled\n");
	return -1;
}

/**
 * init_apic_mappings - initialize APIC mappings
 */
void __init init_apic_mappings(void)
{
	/*
	 * If no local APIC can be found then set up a fake all
	 * zeroes page to simulate the local APIC and another
	 * one for the IO-APIC.
	 */
	if (!smp_found_config && detect_init_APIC()) {
		apic_phys = (unsigned long) alloc_bootmem_pages(PAGE_SIZE);
		apic_phys = __pa(apic_phys);
	} else
		apic_phys = mp_lapic_addr;

	set_fixmap_nocache(FIX_APIC_BASE, apic_phys);
	printk(KERN_DEBUG "mapped APIC to %08lx (%08lx)\n", APIC_BASE,
	       apic_phys);

	/*
	 * Fetch the APIC ID of the BSP in case we have a
	 * default configuration (or the MP table is broken).
	 */
	if (boot_cpu_physical_apicid == -1U)
		boot_cpu_physical_apicid = read_apic_id();

}

/*
 * This initializes the IO-APIC and APIC hardware if this is
 * a UP kernel.
 */

int apic_version[MAX_APICS];

int __init APIC_init_uniprocessor(void)
{
	if (!smp_found_config && !cpu_has_apic)
		return -1;

	/*
	 * Complain if the BIOS pretends there is one.
	 */
	if (!cpu_has_apic &&
	    APIC_INTEGRATED(apic_version[boot_cpu_physical_apicid])) {
		printk(KERN_ERR "BIOS bug, local APIC #%d not detected!...\n",
		       boot_cpu_physical_apicid);
		clear_cpu_cap(&boot_cpu_data, X86_FEATURE_APIC);
		return -1;
	}

	verify_local_APIC();

	connect_bsp_APIC();

	/*
	 * Hack: In case of kdump, after a crash, kernel might be booting
	 * on a cpu with non-zero lapic id. But boot_cpu_physical_apicid
	 * might be zero if read from MP tables. Get it from LAPIC.
	 */
#ifdef CONFIG_CRASH_DUMP
	boot_cpu_physical_apicid = read_apic_id();
#endif
	physid_set_mask_of_physid(boot_cpu_physical_apicid, &phys_cpu_present_map);

	setup_local_APIC();

#ifdef CONFIG_X86_IO_APIC
	if (!smp_found_config || skip_ioapic_setup || !nr_ioapics)
#endif
		localise_nmi_watchdog();
	end_local_APIC_setup();
#ifdef CONFIG_X86_IO_APIC
	if (smp_found_config)
		if (!skip_ioapic_setup && nr_ioapics)
			setup_IO_APIC();
#endif
	setup_boot_clock();

	return 0;
}

/*
 * Local APIC interrupts
 */

/*
 * This interrupt should _never_ happen with our APIC/SMP architecture
 */
void smp_spurious_interrupt(struct pt_regs *regs)
{
	unsigned long v;

	irq_enter();
	/*
	 * Check if this really is a spurious interrupt and ACK it
	 * if it is a vectored one.  Just in case...
	 * Spurious interrupts should not be ACKed.
	 */
	v = apic_read(APIC_ISR + ((SPURIOUS_APIC_VECTOR & ~0x1f) >> 1));
	if (v & (1 << (SPURIOUS_APIC_VECTOR & 0x1f)))
		ack_APIC_irq();

	/* see sw-dev-man vol 3, chapter 7.4.13.5 */
	printk(KERN_INFO "spurious APIC interrupt on CPU#%d, "
	       "should never happen.\n", smp_processor_id());
	__get_cpu_var(irq_stat).irq_spurious_count++;
	irq_exit();
}

/*
 * This interrupt should never happen with our APIC/SMP architecture
 */
void smp_error_interrupt(struct pt_regs *regs)
{
	unsigned long v, v1;

	irq_enter();
	/* First tickle the hardware, only then report what went on. -- REW */
	v = apic_read(APIC_ESR);
	apic_write(APIC_ESR, 0);
	v1 = apic_read(APIC_ESR);
	ack_APIC_irq();
	atomic_inc(&irq_err_count);

	/* Here is what the APIC error bits mean:
	   0: Send CS error
	   1: Receive CS error
	   2: Send accept error
	   3: Receive accept error
	   4: Reserved
	   5: Send illegal vector
	   6: Received illegal vector
	   7: Illegal register address
	*/
	printk(KERN_DEBUG "APIC error on CPU%d: %02lx(%02lx)\n",
		smp_processor_id(), v , v1);
	irq_exit();
}

/**
 * connect_bsp_APIC - attach the APIC to the interrupt system
 */
void __init connect_bsp_APIC(void)
{
#ifdef CONFIG_X86_32
	if (pic_mode) {
		/*
		 * Do not trust the local APIC being empty at bootup.
		 */
		clear_local_APIC();
		/*
		 * PIC mode, enable APIC mode in the IMCR, i.e.  connect BSP's
		 * local APIC to INT and NMI lines.
		 */
		apic_printk(APIC_VERBOSE, "leaving PIC mode, "
				"enabling APIC mode.\n");
		outb(0x70, 0x22);
		outb(0x01, 0x23);
	}
#endif
	enable_apic_mode();
}

/**
 * disconnect_bsp_APIC - detach the APIC from the interrupt system
 * @virt_wire_setup:	indicates, whether virtual wire mode is selected
 *
 * Virtual wire mode is necessary to deliver legacy interrupts even when the
 * APIC is disabled.
 */
void disconnect_bsp_APIC(int virt_wire_setup)
{
	unsigned int value;

#ifdef CONFIG_X86_32
	if (pic_mode) {
		/*
		 * Put the board back into PIC mode (has an effect only on
		 * certain older boards).  Note that APIC interrupts, including
		 * IPIs, won't work beyond this point!  The only exception are
		 * INIT IPIs.
		 */
		apic_printk(APIC_VERBOSE, "disabling APIC mode, "
				"entering PIC mode.\n");
		outb(0x70, 0x22);
		outb(0x00, 0x23);
		return;
	}
#endif

	/* Go back to Virtual Wire compatibility mode */

	/* For the spurious interrupt use vector F, and enable it */
	value = apic_read(APIC_SPIV);
	value &= ~APIC_VECTOR_MASK;
	value |= APIC_SPIV_APIC_ENABLED;
	value |= 0xf;
	apic_write(APIC_SPIV, value);

	if (!virt_wire_setup) {
		/*
		 * For LVT0 make it edge triggered, active high,
		 * external and enabled
		 */
		value = apic_read(APIC_LVT0);
		value &= ~(APIC_MODE_MASK | APIC_SEND_PENDING |
			APIC_INPUT_POLARITY | APIC_LVT_REMOTE_IRR |
			APIC_LVT_LEVEL_TRIGGER | APIC_LVT_MASKED);
		value |= APIC_LVT_REMOTE_IRR | APIC_SEND_PENDING;
		value = SET_APIC_DELIVERY_MODE(value, APIC_MODE_EXTINT);
		apic_write(APIC_LVT0, value);
	} else {
		/* Disable LVT0 */
		apic_write(APIC_LVT0, APIC_LVT_MASKED);
	}

<<<<<<< HEAD
=======
	/*
	 * For LVT1 make it edge triggered, active high,
	 * nmi and enabled
	 */
	value = apic_read(APIC_LVT1);
	value &= ~(APIC_MODE_MASK | APIC_SEND_PENDING |
			APIC_INPUT_POLARITY | APIC_LVT_REMOTE_IRR |
			APIC_LVT_LEVEL_TRIGGER | APIC_LVT_MASKED);
	value |= APIC_LVT_REMOTE_IRR | APIC_SEND_PENDING;
	value = SET_APIC_DELIVERY_MODE(value, APIC_MODE_NMI);
	apic_write(APIC_LVT1, value);
}

>>>>>>> 11494547
void __cpuinit generic_processor_info(int apicid, int version)
{
	int cpu;
	cpumask_t tmp_map;

	/*
	 * Validate version
	 */
	if (version == 0x0) {
		printk(KERN_WARNING "BIOS bug, APIC version is 0 for CPU#%d! "
				"fixing up to 0x10. (tell your hw vendor)\n",
				version);
		version = 0x10;
	}
	apic_version[apicid] = version;

	if (num_processors >= NR_CPUS) {
		printk(KERN_WARNING "WARNING: NR_CPUS limit of %i reached."
			"  Processor ignored.\n", NR_CPUS);
		return;
	}

	num_processors++;
	cpus_complement(tmp_map, cpu_present_map);
	cpu = first_cpu(tmp_map);

	physid_set(apicid, phys_cpu_present_map);
	if (apicid == boot_cpu_physical_apicid) {
		/*
		 * x86_bios_cpu_apicid is required to have processors listed
		 * in same order as logical cpu numbers. Hence the first
		 * entry is BSP, and so on.
		 */
		cpu = 0;
	}
	if (apicid > max_physical_apicid)
		max_physical_apicid = apicid;

#ifdef CONFIG_X86_32
	/*
	 * Would be preferable to switch to bigsmp when CONFIG_HOTPLUG_CPU=y
	 * but we need to work other dependencies like SMP_SUSPEND etc
	 * before this can be done without some confusion.
	 * if (CPU_HOTPLUG_ENABLED || num_processors > 8)
	 *       - Ashok Raj <ashok.raj@intel.com>
	 */
	if (max_physical_apicid >= 8) {
		switch (boot_cpu_data.x86_vendor) {
		case X86_VENDOR_INTEL:
			if (!APIC_XAPIC(version)) {
				def_to_bigsmp = 0;
				break;
			}
			/* If P4 and above fall through */
		case X86_VENDOR_AMD:
			def_to_bigsmp = 1;
		}
	}
#endif

#if defined(CONFIG_X86_SMP) || defined(CONFIG_X86_64)
	/* are we being called early in kernel startup? */
	if (early_per_cpu_ptr(x86_cpu_to_apicid)) {
		u16 *cpu_to_apicid = early_per_cpu_ptr(x86_cpu_to_apicid);
		u16 *bios_cpu_apicid = early_per_cpu_ptr(x86_bios_cpu_apicid);

		cpu_to_apicid[cpu] = apicid;
		bios_cpu_apicid[cpu] = apicid;
	} else {
		per_cpu(x86_cpu_to_apicid, cpu) = apicid;
		per_cpu(x86_bios_cpu_apicid, cpu) = apicid;
	}
#endif

	cpu_set(cpu, cpu_possible_map);
	cpu_set(cpu, cpu_present_map);
}

/*
 * Power management
 */
#ifdef CONFIG_PM

static struct {
	/*
	 * 'active' is true if the local APIC was enabled by us and
	 * not the BIOS; this signifies that we are also responsible
	 * for disabling it before entering apm/acpi suspend
	 */
	int active;
	/* r/w apic fields */
	unsigned int apic_id;
	unsigned int apic_taskpri;
	unsigned int apic_ldr;
	unsigned int apic_dfr;
	unsigned int apic_spiv;
	unsigned int apic_lvtt;
	unsigned int apic_lvtpc;
	unsigned int apic_lvt0;
	unsigned int apic_lvt1;
	unsigned int apic_lvterr;
	unsigned int apic_tmict;
	unsigned int apic_tdcr;
	unsigned int apic_thmr;
} apic_pm_state;

static int lapic_suspend(struct sys_device *dev, pm_message_t state)
{
	unsigned long flags;
	int maxlvt;

	if (!apic_pm_state.active)
		return 0;

	maxlvt = lapic_get_maxlvt();

	apic_pm_state.apic_id = apic_read(APIC_ID);
	apic_pm_state.apic_taskpri = apic_read(APIC_TASKPRI);
	apic_pm_state.apic_ldr = apic_read(APIC_LDR);
	apic_pm_state.apic_dfr = apic_read(APIC_DFR);
	apic_pm_state.apic_spiv = apic_read(APIC_SPIV);
	apic_pm_state.apic_lvtt = apic_read(APIC_LVTT);
	if (maxlvt >= 4)
		apic_pm_state.apic_lvtpc = apic_read(APIC_LVTPC);
	apic_pm_state.apic_lvt0 = apic_read(APIC_LVT0);
	apic_pm_state.apic_lvt1 = apic_read(APIC_LVT1);
	apic_pm_state.apic_lvterr = apic_read(APIC_LVTERR);
	apic_pm_state.apic_tmict = apic_read(APIC_TMICT);
	apic_pm_state.apic_tdcr = apic_read(APIC_TDCR);
#if defined(CONFIG_X86_MCE_P4THERMAL) || defined(CONFIG_X86_MCE_INTEL)
	if (maxlvt >= 5)
		apic_pm_state.apic_thmr = apic_read(APIC_LVTTHMR);
#endif

	local_irq_save(flags);
	disable_local_APIC();
	local_irq_restore(flags);
	return 0;
}

static int lapic_resume(struct sys_device *dev)
{
	unsigned int l, h;
	unsigned long flags;
	int maxlvt;

	if (!apic_pm_state.active)
		return 0;

	maxlvt = lapic_get_maxlvt();

	local_irq_save(flags);

#ifdef CONFIG_X86_64
	if (x2apic)
		enable_x2apic();
	else
#endif
	{
		/*
		 * Make sure the APICBASE points to the right address
		 *
		 * FIXME! This will be wrong if we ever support suspend on
		 * SMP! We'll need to do this as part of the CPU restore!
		 */
		rdmsr(MSR_IA32_APICBASE, l, h);
		l &= ~MSR_IA32_APICBASE_BASE;
		l |= MSR_IA32_APICBASE_ENABLE | mp_lapic_addr;
		wrmsr(MSR_IA32_APICBASE, l, h);
	}

	apic_write(APIC_LVTERR, ERROR_APIC_VECTOR | APIC_LVT_MASKED);
	apic_write(APIC_ID, apic_pm_state.apic_id);
	apic_write(APIC_DFR, apic_pm_state.apic_dfr);
	apic_write(APIC_LDR, apic_pm_state.apic_ldr);
	apic_write(APIC_TASKPRI, apic_pm_state.apic_taskpri);
	apic_write(APIC_SPIV, apic_pm_state.apic_spiv);
	apic_write(APIC_LVT0, apic_pm_state.apic_lvt0);
	apic_write(APIC_LVT1, apic_pm_state.apic_lvt1);
#if defined(CONFIG_X86_MCE_P4THERMAL) || defined(CONFIG_X86_MCE_INTEL)
	if (maxlvt >= 5)
		apic_write(APIC_LVTTHMR, apic_pm_state.apic_thmr);
#endif
	if (maxlvt >= 4)
		apic_write(APIC_LVTPC, apic_pm_state.apic_lvtpc);
	apic_write(APIC_LVTT, apic_pm_state.apic_lvtt);
	apic_write(APIC_TDCR, apic_pm_state.apic_tdcr);
	apic_write(APIC_TMICT, apic_pm_state.apic_tmict);
	apic_write(APIC_ESR, 0);
	apic_read(APIC_ESR);
	apic_write(APIC_LVTERR, apic_pm_state.apic_lvterr);
	apic_write(APIC_ESR, 0);
	apic_read(APIC_ESR);

	local_irq_restore(flags);

	return 0;
}

/*
 * This device has no shutdown method - fully functioning local APICs
 * are needed on every CPU up until machine_halt/restart/poweroff.
 */

static struct sysdev_class lapic_sysclass = {
	.name		= "lapic",
	.resume		= lapic_resume,
	.suspend	= lapic_suspend,
};

static struct sys_device device_lapic = {
	.id	= 0,
	.cls	= &lapic_sysclass,
};

static void __devinit apic_pm_activate(void)
{
	apic_pm_state.active = 1;
}

static int __init init_lapic_sysfs(void)
{
	int error;

	if (!cpu_has_apic)
		return 0;
	/* XXX: remove suspend/resume procs if !apic_pm_state.active? */

	error = sysdev_class_register(&lapic_sysclass);
	if (!error)
		error = sysdev_register(&device_lapic);
	return error;
}
device_initcall(init_lapic_sysfs);

#else	/* CONFIG_PM */

static void apic_pm_activate(void) { }

#endif	/* CONFIG_PM */

/*
 * APIC command line parameters
 */
static int __init parse_lapic(char *arg)
{
	force_enable_local_apic = 1;
	return 0;
}
early_param("lapic", parse_lapic);

static int __init setup_disableapic(char *arg)
{
	disable_apic = 1;
	setup_clear_cpu_cap(X86_FEATURE_APIC);
	return 0;
}
early_param("disableapic", setup_disableapic);

/* same as disableapic, for compatibility */
static int __init setup_nolapic(char *arg)
{
	return setup_disableapic(arg);
}
early_param("nolapic", setup_nolapic);

static int __init parse_lapic_timer_c2_ok(char *arg)
{
	local_apic_timer_c2_ok = 1;
	return 0;
}
early_param("lapic_timer_c2_ok", parse_lapic_timer_c2_ok);

static int __init parse_disable_apic_timer(char *arg)
{
	disable_apic_timer = 1;
	return 0;
}
early_param("noapictimer", parse_disable_apic_timer);

static int __init parse_nolapic_timer(char *arg)
{
	disable_apic_timer = 1;
	return 0;
}
early_param("nolapic_timer", parse_nolapic_timer);

static int __init apic_set_verbosity(char *arg)
{
	if (!arg)  {
#ifdef CONFIG_X86_64
		skip_ioapic_setup = 0;
		ioapic_force = 1;
		return 0;
#endif
		return -EINVAL;
	}

	if (strcmp("debug", arg) == 0)
		apic_verbosity = APIC_DEBUG;
	else if (strcmp("verbose", arg) == 0)
		apic_verbosity = APIC_VERBOSE;
	else {
		printk(KERN_WARNING "APIC Verbosity level %s not recognised"
			" use apic=verbose or apic=debug\n", arg);
		return -EINVAL;
	}

	return 0;
}
early_param("apic", apic_set_verbosity);

static int __init lapic_insert_resource(void)
{
	if (!apic_phys)
		return -1;

	/* Put local APIC into the resource map. */
	lapic_resource.start = apic_phys;
	lapic_resource.end = lapic_resource.start + PAGE_SIZE - 1;
	insert_resource(&iomem_resource, &lapic_resource);

	return 0;
}

/*
 * need call insert after e820_reserve_resources()
 * that is using request_resource
 */
late_initcall(lapic_insert_resource);<|MERGE_RESOLUTION|>--- conflicted
+++ resolved
@@ -114,8 +114,6 @@
 static int enabled_via_apicbase;
 
 static unsigned long apic_phys;
-unsigned int __cpuinitdata maxcpus = NR_CPUS;
-
 
 /*
  * Get the LAPIC version
@@ -1472,8 +1470,6 @@
 		apic_write(APIC_LVT0, APIC_LVT_MASKED);
 	}
 
-<<<<<<< HEAD
-=======
 	/*
 	 * For LVT1 make it edge triggered, active high,
 	 * nmi and enabled
@@ -1487,7 +1483,6 @@
 	apic_write(APIC_LVT1, value);
 }
 
->>>>>>> 11494547
 void __cpuinit generic_processor_info(int apicid, int version)
 {
 	int cpu;
